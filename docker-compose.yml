--- conflicted
+++ resolved
@@ -47,6 +47,32 @@
     stop_signal: SIGKILL
     volumes:
       - volume_byodr_config:/config:rw
+  # ftpd:
+  #   cpuset: '0'
+  #   build:
+  #     context: .
+  #     dockerfile: ftpd/Dockerfile
+  #   restart: always
+  #   command: ['python3', 'wrap.py']
+  #   stop_signal: SIGKILL
+  #   ports:
+  #     - '21:21'
+  #     - '30000-30009:30000-30009'
+  #   volumes:
+  #     - volume_ftpd_config:/etc/pureftpd:rw
+  #     - volume_byodr_sessions:/home/ftpuser:rw
+  # rosnode:
+  #   cpuset: '0'
+  #   build:
+  #     context: .
+  #     dockerfile: rosnode/Dockerfile
+  #   restart: always
+  #   command: ['python3', 'app.py', '--name', 'rosnode']
+  #   network_mode: host
+  #   stop_signal: SIGKILL
+  #   volumes:
+  #     - volume_byodr_sockets:/byodr:rw
+  #     - volume_byodr_config:/config:ro
   # ftpd:
   #   cpuset: '0'
   #   build:
@@ -131,7 +157,6 @@
       - volume_byodr_sockets:/byodr:rw
       - volume_byodr_config:/config:ro
       - volume_byodr_sessions:/sessions:ro
-<<<<<<< HEAD
   inference:
     # cpuset: "3" # - not compatible with onnx runtime - use env omp_places.
     build:
@@ -157,20 +182,4 @@
     stop_signal: SIGKILL
     volumes:
       - volume_byodr_sockets:/byodr:rw
-      - volume_byodr_config:/config:rw
-=======
-  # inference:
-  #   # cpuset: "3" # - not compatible with onnx runtime - use env omp_places.
-  #   build:
-  #     context: .
-  #     dockerfile: inference/runtime-cp36-jp441.dockerfile
-  #   restart: always
-  #   privileged: true
-  #   command: ['python3', '-m', 'inference.app', '--user', '/sessions/models', '--routes', '/sessions/routes']
-  #   environment:
-  #     LD_PRELOAD: libgomp.so.1
-  #     OMP_PLACES: '{3}'
-  #   volumes:
-  #     - volume_byodr_sockets:/byodr:rw
-  #     - volume_byodr_config:/config:ro
->>>>>>> 91f943c2
+      - volume_byodr_config:/config:rw