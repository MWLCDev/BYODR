--- conflicted
+++ resolved
@@ -154,11 +154,7 @@
       - volume_byodr_config:/config:ro
       - volume_byodr_sessions:/sessions:rw
   inference:
-<<<<<<< HEAD
     # cpuset: "3" - not currently possible with onnx runtime due to a cpu affinity bug.
-=======
-    # cpuset: "3"
->>>>>>> 901d6403
     build:
       context: .
       dockerfile: inference/runtime-cp36-jp441.dockerfile
