import os
import glob
import configparser

import logging
import multiprocessing

# yolov8 library
from ultralytics import YOLO

from byodr.utils import timestamp
from byodr.utils.ipc import JSONPublisher, json_collector
from byodr.utils.option import parse_option

quit_event = multiprocessing.Event()


# Choosing the trained model
model = YOLO('customDefNano.pt')
# model = YOLO('yolov8n.pt')

no_human_counter = 0

# Declaring the logger
logging.basicConfig(format='%(levelname)s: %(asctime)s %(filename)s %(funcName)s %(message)s', datefmt='%Y%m%d:%H:%M:%S %p %Z')
logging.getLogger().setLevel(logging.INFO)
logger = logging.getLogger(__name__)

# Declaring the socket to receive messages from Teleop
teleop = json_collector(url='ipc:///byodr/teleop_c.sock', topic=b'aav/teleop/chatter', pop=True, event=quit_event, hwm=1,)
teleop.start()

# Declaring the socket to send control commands
following_publisher = JSONPublisher(
    url="ipc:///byodr/following.sock", topic="aav/following/controls"
)
logger.info(f"Initializing the Following service")

# Sending a subscriptable object to teleop
def pub_init():
    cmd = {
        'throttle': 0,
        'steering': 0,
        'button_b': 1,
        'time': timestamp(),
        'navigator': {'route': None}
    }
    # Publishing the command to Teleop
    logger.info(f"Sending command to teleop: {cmd}")
    following_publisher.publish(cmd)

def _config():
    parser = configparser.ConfigParser()
    [parser.read(_f) for _f in glob.glob(os.path.join("/config", "*.ini"))]
    return dict(parser.items("vehicle")) if parser.has_section("vehicle") else {}

def main():
        global clear_path
        clear_path = 4
        global no_human_counter
        throttle = 0
        steering = 0
        # Edges on the screen beyond which robot should start moving to keep distance
        left_edge = 310   # Left edge, away from the left end of the screen
        right_edge = 330  # Right edge, away from the right end if image width = 640p
        bottom_edge = 300    # Bot edge, away from the top end if image height = 480p
    # Default control commands
        request = teleop.get()
        try:
            if request is None or request['following'] == "Stop Following":
                cmd = {
                    'throttle': 0,
                    'steering': 0,
                    'button_b': 1,
                    'time': timestamp(),
                    'navigator': {'route': None}
                }
                # Publishing the command to Teleop
                following_publisher.publish(cmd)
                return
        except:
            logger.info("Failed to receive a 'Start' request from Teleop")
            cmd = {
                'throttle': 0,
                'steering': 0,
                'button_b': 1,
                'time': timestamp(),
                'navigator': {'route': None}
            }
            # Publishing the command to Teleop
            following_publisher.publish(cmd)
            return
        # Initializing the recognition model
        # Use model.predict for simple prediction, model.track for tracking (when multiple people are present)
        # 'for' loop used when yolov8 model parameter stream = True
        for r in results:
            clear_path += 1
            request = teleop.get()
            if request is not None:
                logger.info(f"Received request from Teleop:{request['following']}")
            try:
                if request is not None and request['following'] == "Stop Following":
                    return
            except:
                logger.info("Failed to receive a 'Stop' request from Teleop")
            boxes = r.boxes.cpu().numpy()       # Bounding boxes around the recognized objects
            # img = r.orig_img                    # Original image (without bboxes, reshaping)
            xyxy = boxes.xyxy                   # X and Y coordinates of the top left and bottom right corners of bboxes

            if xyxy.size > 0:                   # If anything detected

                no_human_counter = 0

                # Getting each coordinate of the bbox corners
                for box in boxes:
                    x1 = box.xyxy[0,0]
                    y1 = box.xyxy[0,1]
                    x2 = box.xyxy[0,2]
                    y2 = box.xyxy[0,3]
                    if int(y2) >= 340 or int(y2 - y1) >= 340:
                        clear_path = 0
                    try:
                        if box.id == boxes.id[0]:
                            print("confs: ", boxes.conf, "IDs: ", boxes.id)
                            print("following conf: ", box.conf, "with ID: ", box.id)
                            # Calculating coordinates on the screen
                            box_center = int((x1 + x2) / 2)   # Center of the bbox
                            box_bottom = int(y2)  # Bottom edge of the bbox
                            height = int(y2 - y1) # Height of the bbox
                            logger.info(f"Bottom edge: {box_bottom}, Center: {box_center}, Height: {height}")
                    except:
                        if (box.xyxy==boxes.xyxy[0]).all:
                            print("confs: ", boxes.conf)
                            print("following conf: ", box.conf)
                            # Calculating coordinates on the screen
                            box_center = int((x1 + x2) / 2)   # Center of the bbox
                            box_bottom = int(y2)  # Bottom edge of the bbox
                            height = int(y2 - y1) # Height of the bbox
                            logger.info(f"Bottom edge: {box_bottom}, Center: {box_center}, Height: {height}")
                # throttle: 0 to 1
                # steering: -1 to 1, - left, + right
                # Bbox center crossed the top edge
                if height <= bottom_edge or box_bottom <= bottom_edge:
                    # Linear increase of throttle
                    throttle = (-(0.02) * height) + 6.2 # 0.2 minimum at 300p heigh, 1 max at 260p height
                    if throttle > 1:
                        throttle = 1
                else:
                    throttle = 0

                # Bbox center crossed the left edge
                if box_center <= left_edge:
                    # Linear increase of steering
                    steering = ((0.00238095) * box_center - (0.738095))  # 0 minimum at 310p edge, 0.5 max at 100p 
                    if steering < -0.5:
                        steering = -0.5
                    steering = steering*(1.15-0.75*throttle)    #max steering 0.2-0.5 depending on throttle value
                    if throttle == 0:
                        throttle = abs(steering)/1.15
                        steering = -1
                # Bbox center crossed the right edge
                elif box_center >= right_edge:
                    # Linear increase of steering
                    steering = ((0.00238095) * box_center - (0.785714)) # 0 minimum at 330p edge, 0.5 max at 540p 
                    if steering > 0.5:
                        steering = 0.5
                    steering = steering*(1.15-0.75*throttle)    #max steering 0.2-0.5
                    if throttle == 0:
                        throttle = steering/1.15
                        steering = 1
                else:
                    steering = 0

            else:

                no_human_counter += 1

                logger.info(f"No human detected for {no_human_counter} frames")

                if no_human_counter >= 3:
                    throttle = 0
                    steering = 0

            
            if clear_path <= 3:
                throttle = 0
                logger.info(f"Detected person too close. {clear_path} / 3 frames with clear path")

            # Defining the control command to be sent to Teleop
            cmd = {
                'throttle':throttle,
                'steering':-steering,
                # 'throttle':1,
                # 'steering':0.1,
                'button_b':1,
                'time':timestamp(),
                'navigator': {'route': None}
            }
            # Publishing the command to Teleop
            logger.info(f"Sending command to teleop: {cmd}")
            following_publisher.publish(cmd)

if __name__ == "__main__":
    pub_init()

<<<<<<< HEAD
    logger.info(f"Loading YOLOv8 model")

    errors = []
    _config = _config()
    stream_uri = parse_option('ras.master.uri', str, '192.168.1.32', errors, **_config)
    stream_uri = f"rtsp://user1:HaikuPlot876@{stream_uri[:-2]}64:554/Streaming/Channels/103"
    results = model.track(source=stream_uri, classes=0, stream=True, conf=0.3, max_det=3, persist=True)
    logger.info(f"Following ready")
    # results = model.track(source='testImg/.', classes=0, stream=True, conf=0.3, max_det=3, persist=True)
=======
    logger.info(f"Starting following model")
    results = model.track(source='rtsp://user1:HaikuPlot876@192.168.4.64:554/Streaming/Channels/103', classes=0, stream=True, conf=0.3, max_det=3, persist=True)
    # results = model.track(source='imgTest/.', classes=0, stream=True, conf=0.35, max_det=3, persist=True)
>>>>>>> bffc32b7

    while True:
        main()
<|MERGE_RESOLUTION|>--- conflicted
+++ resolved
@@ -1,223 +1,217 @@
-import os
-import glob
-import configparser
-
-import logging
-import multiprocessing
-
-# yolov8 library
-from ultralytics import YOLO
-
-from byodr.utils import timestamp
-from byodr.utils.ipc import JSONPublisher, json_collector
-from byodr.utils.option import parse_option
-
-quit_event = multiprocessing.Event()
-
-
-# Choosing the trained model
-model = YOLO('customDefNano.pt')
-# model = YOLO('yolov8n.pt')
-
-no_human_counter = 0
-
-# Declaring the logger
-logging.basicConfig(format='%(levelname)s: %(asctime)s %(filename)s %(funcName)s %(message)s', datefmt='%Y%m%d:%H:%M:%S %p %Z')
-logging.getLogger().setLevel(logging.INFO)
-logger = logging.getLogger(__name__)
-
-# Declaring the socket to receive messages from Teleop
-teleop = json_collector(url='ipc:///byodr/teleop_c.sock', topic=b'aav/teleop/chatter', pop=True, event=quit_event, hwm=1,)
-teleop.start()
-
-# Declaring the socket to send control commands
-following_publisher = JSONPublisher(
-    url="ipc:///byodr/following.sock", topic="aav/following/controls"
-)
-logger.info(f"Initializing the Following service")
-
-# Sending a subscriptable object to teleop
-def pub_init():
-    cmd = {
-        'throttle': 0,
-        'steering': 0,
-        'button_b': 1,
-        'time': timestamp(),
-        'navigator': {'route': None}
-    }
-    # Publishing the command to Teleop
-    logger.info(f"Sending command to teleop: {cmd}")
-    following_publisher.publish(cmd)
-
-def _config():
-    parser = configparser.ConfigParser()
-    [parser.read(_f) for _f in glob.glob(os.path.join("/config", "*.ini"))]
-    return dict(parser.items("vehicle")) if parser.has_section("vehicle") else {}
-
-def main():
-        global clear_path
-        clear_path = 4
-        global no_human_counter
-        throttle = 0
-        steering = 0
-        # Edges on the screen beyond which robot should start moving to keep distance
-        left_edge = 310   # Left edge, away from the left end of the screen
-        right_edge = 330  # Right edge, away from the right end if image width = 640p
-        bottom_edge = 300    # Bot edge, away from the top end if image height = 480p
-    # Default control commands
-        request = teleop.get()
-        try:
-            if request is None or request['following'] == "Stop Following":
-                cmd = {
-                    'throttle': 0,
-                    'steering': 0,
-                    'button_b': 1,
-                    'time': timestamp(),
-                    'navigator': {'route': None}
-                }
-                # Publishing the command to Teleop
-                following_publisher.publish(cmd)
-                return
-        except:
-            logger.info("Failed to receive a 'Start' request from Teleop")
-            cmd = {
-                'throttle': 0,
-                'steering': 0,
-                'button_b': 1,
-                'time': timestamp(),
-                'navigator': {'route': None}
-            }
-            # Publishing the command to Teleop
-            following_publisher.publish(cmd)
-            return
-        # Initializing the recognition model
-        # Use model.predict for simple prediction, model.track for tracking (when multiple people are present)
-        # 'for' loop used when yolov8 model parameter stream = True
-        for r in results:
-            clear_path += 1
-            request = teleop.get()
-            if request is not None:
-                logger.info(f"Received request from Teleop:{request['following']}")
-            try:
-                if request is not None and request['following'] == "Stop Following":
-                    return
-            except:
-                logger.info("Failed to receive a 'Stop' request from Teleop")
-            boxes = r.boxes.cpu().numpy()       # Bounding boxes around the recognized objects
-            # img = r.orig_img                    # Original image (without bboxes, reshaping)
-            xyxy = boxes.xyxy                   # X and Y coordinates of the top left and bottom right corners of bboxes
-
-            if xyxy.size > 0:                   # If anything detected
-
-                no_human_counter = 0
-
-                # Getting each coordinate of the bbox corners
-                for box in boxes:
-                    x1 = box.xyxy[0,0]
-                    y1 = box.xyxy[0,1]
-                    x2 = box.xyxy[0,2]
-                    y2 = box.xyxy[0,3]
-                    if int(y2) >= 340 or int(y2 - y1) >= 340:
-                        clear_path = 0
-                    try:
-                        if box.id == boxes.id[0]:
-                            print("confs: ", boxes.conf, "IDs: ", boxes.id)
-                            print("following conf: ", box.conf, "with ID: ", box.id)
-                            # Calculating coordinates on the screen
-                            box_center = int((x1 + x2) / 2)   # Center of the bbox
-                            box_bottom = int(y2)  # Bottom edge of the bbox
-                            height = int(y2 - y1) # Height of the bbox
-                            logger.info(f"Bottom edge: {box_bottom}, Center: {box_center}, Height: {height}")
-                    except:
-                        if (box.xyxy==boxes.xyxy[0]).all:
-                            print("confs: ", boxes.conf)
-                            print("following conf: ", box.conf)
-                            # Calculating coordinates on the screen
-                            box_center = int((x1 + x2) / 2)   # Center of the bbox
-                            box_bottom = int(y2)  # Bottom edge of the bbox
-                            height = int(y2 - y1) # Height of the bbox
-                            logger.info(f"Bottom edge: {box_bottom}, Center: {box_center}, Height: {height}")
-                # throttle: 0 to 1
-                # steering: -1 to 1, - left, + right
-                # Bbox center crossed the top edge
-                if height <= bottom_edge or box_bottom <= bottom_edge:
-                    # Linear increase of throttle
-                    throttle = (-(0.02) * height) + 6.2 # 0.2 minimum at 300p heigh, 1 max at 260p height
-                    if throttle > 1:
-                        throttle = 1
-                else:
-                    throttle = 0
-
-                # Bbox center crossed the left edge
-                if box_center <= left_edge:
-                    # Linear increase of steering
-                    steering = ((0.00238095) * box_center - (0.738095))  # 0 minimum at 310p edge, 0.5 max at 100p 
-                    if steering < -0.5:
-                        steering = -0.5
-                    steering = steering*(1.15-0.75*throttle)    #max steering 0.2-0.5 depending on throttle value
-                    if throttle == 0:
-                        throttle = abs(steering)/1.15
-                        steering = -1
-                # Bbox center crossed the right edge
-                elif box_center >= right_edge:
-                    # Linear increase of steering
-                    steering = ((0.00238095) * box_center - (0.785714)) # 0 minimum at 330p edge, 0.5 max at 540p 
-                    if steering > 0.5:
-                        steering = 0.5
-                    steering = steering*(1.15-0.75*throttle)    #max steering 0.2-0.5
-                    if throttle == 0:
-                        throttle = steering/1.15
-                        steering = 1
-                else:
-                    steering = 0
-
-            else:
-
-                no_human_counter += 1
-
-                logger.info(f"No human detected for {no_human_counter} frames")
-
-                if no_human_counter >= 3:
-                    throttle = 0
-                    steering = 0
-
-            
-            if clear_path <= 3:
-                throttle = 0
-                logger.info(f"Detected person too close. {clear_path} / 3 frames with clear path")
-
-            # Defining the control command to be sent to Teleop
-            cmd = {
-                'throttle':throttle,
-                'steering':-steering,
-                # 'throttle':1,
-                # 'steering':0.1,
-                'button_b':1,
-                'time':timestamp(),
-                'navigator': {'route': None}
-            }
-            # Publishing the command to Teleop
-            logger.info(f"Sending command to teleop: {cmd}")
-            following_publisher.publish(cmd)
-
-if __name__ == "__main__":
-    pub_init()
-
-<<<<<<< HEAD
-    logger.info(f"Loading YOLOv8 model")
-
-    errors = []
-    _config = _config()
-    stream_uri = parse_option('ras.master.uri', str, '192.168.1.32', errors, **_config)
-    stream_uri = f"rtsp://user1:HaikuPlot876@{stream_uri[:-2]}64:554/Streaming/Channels/103"
-    results = model.track(source=stream_uri, classes=0, stream=True, conf=0.3, max_det=3, persist=True)
-    logger.info(f"Following ready")
-    # results = model.track(source='testImg/.', classes=0, stream=True, conf=0.3, max_det=3, persist=True)
-=======
-    logger.info(f"Starting following model")
-    results = model.track(source='rtsp://user1:HaikuPlot876@192.168.4.64:554/Streaming/Channels/103', classes=0, stream=True, conf=0.3, max_det=3, persist=True)
-    # results = model.track(source='imgTest/.', classes=0, stream=True, conf=0.35, max_det=3, persist=True)
->>>>>>> bffc32b7
-
-    while True:
-        main()
+import os
+import glob
+import configparser
+
+import logging
+import multiprocessing
+
+# yolov8 library
+from ultralytics import YOLO
+
+from byodr.utils import timestamp
+from byodr.utils.ipc import JSONPublisher, json_collector
+from byodr.utils.option import parse_option
+
+quit_event = multiprocessing.Event()
+
+
+# Choosing the trained model
+model = YOLO('customDefNano.pt')
+# model = YOLO('yolov8n.pt')
+
+no_human_counter = 0
+
+# Declaring the logger
+logging.basicConfig(format='%(levelname)s: %(asctime)s %(filename)s %(funcName)s %(message)s', datefmt='%Y%m%d:%H:%M:%S %p %Z')
+logging.getLogger().setLevel(logging.INFO)
+logger = logging.getLogger(__name__)
+
+# Declaring the socket to receive messages from Teleop
+teleop = json_collector(url='ipc:///byodr/teleop_c.sock', topic=b'aav/teleop/chatter', pop=True, event=quit_event, hwm=1,)
+teleop.start()
+
+# Declaring the socket to send control commands
+following_publisher = JSONPublisher(
+    url="ipc:///byodr/following.sock", topic="aav/following/controls"
+)
+logger.info(f"Initializing the Following service")
+
+# Sending a subscriptable object to teleop
+def pub_init():
+    cmd = {
+        'throttle': 0,
+        'steering': 0,
+        'button_b': 1,
+        'time': timestamp(),
+        'navigator': {'route': None}
+    }
+    # Publishing the command to Teleop
+    logger.info(f"Sending command to teleop: {cmd}")
+    following_publisher.publish(cmd)
+
+def _config():
+    parser = configparser.ConfigParser()
+    [parser.read(_f) for _f in glob.glob(os.path.join("/config", "*.ini"))]
+    return dict(parser.items("vehicle")) if parser.has_section("vehicle") else {}
+
+def main():
+        global clear_path
+        clear_path = 4
+        global no_human_counter
+        throttle = 0
+        steering = 0
+        # Edges on the screen beyond which robot should start moving to keep distance
+        left_edge = 310   # Left edge, away from the left end of the screen
+        right_edge = 330  # Right edge, away from the right end if image width = 640p
+        bottom_edge = 300    # Bot edge, away from the top end if image height = 480p
+    # Default control commands
+        request = teleop.get()
+        try:
+            if request is None or request['following'] == "Stop Following":
+                cmd = {
+                    'throttle': 0,
+                    'steering': 0,
+                    'button_b': 1,
+                    'time': timestamp(),
+                    'navigator': {'route': None}
+                }
+                # Publishing the command to Teleop
+                following_publisher.publish(cmd)
+                return
+        except:
+            logger.info("Failed to receive a 'Start' request from Teleop")
+            cmd = {
+                'throttle': 0,
+                'steering': 0,
+                'button_b': 1,
+                'time': timestamp(),
+                'navigator': {'route': None}
+            }
+            # Publishing the command to Teleop
+            following_publisher.publish(cmd)
+            return
+        # Initializing the recognition model
+        # Use model.predict for simple prediction, model.track for tracking (when multiple people are present)
+        # 'for' loop used when yolov8 model parameter stream = True
+        for r in results:
+            clear_path += 1
+            request = teleop.get()
+            if request is not None:
+                logger.info(f"Received request from Teleop:{request['following']}")
+            try:
+                if request is not None and request['following'] == "Stop Following":
+                    return
+            except:
+                logger.info("Failed to receive a 'Stop' request from Teleop")
+            boxes = r.boxes.cpu().numpy()       # Bounding boxes around the recognized objects
+            # img = r.orig_img                    # Original image (without bboxes, reshaping)
+            xyxy = boxes.xyxy                   # X and Y coordinates of the top left and bottom right corners of bboxes
+
+            if xyxy.size > 0:                   # If anything detected
+
+                no_human_counter = 0
+
+                # Getting each coordinate of the bbox corners
+                for box in boxes:
+                    x1 = box.xyxy[0,0]
+                    y1 = box.xyxy[0,1]
+                    x2 = box.xyxy[0,2]
+                    y2 = box.xyxy[0,3]
+                    if int(y2) >= 340 or int(y2 - y1) >= 340:
+                        clear_path = 0
+                    try:
+                        if box.id == boxes.id[0]:
+                            print("confs: ", boxes.conf, "IDs: ", boxes.id)
+                            print("following conf: ", box.conf, "with ID: ", box.id)
+                            # Calculating coordinates on the screen
+                            box_center = int((x1 + x2) / 2)   # Center of the bbox
+                            box_bottom = int(y2)  # Bottom edge of the bbox
+                            height = int(y2 - y1) # Height of the bbox
+                            logger.info(f"Bottom edge: {box_bottom}, Center: {box_center}, Height: {height}")
+                    except:
+                        if (box.xyxy==boxes.xyxy[0]).all:
+                            print("confs: ", boxes.conf)
+                            print("following conf: ", box.conf)
+                            # Calculating coordinates on the screen
+                            box_center = int((x1 + x2) / 2)   # Center of the bbox
+                            box_bottom = int(y2)  # Bottom edge of the bbox
+                            height = int(y2 - y1) # Height of the bbox
+                            logger.info(f"Bottom edge: {box_bottom}, Center: {box_center}, Height: {height}")
+                # throttle: 0 to 1
+                # steering: -1 to 1, - left, + right
+                # Bbox center crossed the top edge
+                if height <= bottom_edge or box_bottom <= bottom_edge:
+                    # Linear increase of throttle
+                    throttle = (-(0.02) * height) + 6.2 # 0.2 minimum at 300p heigh, 1 max at 260p height
+                    if throttle > 1:
+                        throttle = 1
+                else:
+                    throttle = 0
+
+                # Bbox center crossed the left edge
+                if box_center <= left_edge:
+                    # Linear increase of steering
+                    steering = ((0.00238095) * box_center - (0.738095))  # 0 minimum at 310p edge, 0.5 max at 100p 
+                    if steering < -0.5:
+                        steering = -0.5
+                    steering = steering*(1.15-0.75*throttle)    #max steering 0.2-0.5 depending on throttle value
+                    if throttle == 0:
+                        throttle = abs(steering)/1.15
+                        steering = -1
+                # Bbox center crossed the right edge
+                elif box_center >= right_edge:
+                    # Linear increase of steering
+                    steering = ((0.00238095) * box_center - (0.785714)) # 0 minimum at 330p edge, 0.5 max at 540p 
+                    if steering > 0.5:
+                        steering = 0.5
+                    steering = steering*(1.15-0.75*throttle)    #max steering 0.2-0.5
+                    if throttle == 0:
+                        throttle = steering/1.15
+                        steering = 1
+                else:
+                    steering = 0
+
+            else:
+
+                no_human_counter += 1
+
+                logger.info(f"No human detected for {no_human_counter} frames")
+
+                if no_human_counter >= 3:
+                    throttle = 0
+                    steering = 0
+
+            
+            if clear_path <= 3:
+                throttle = 0
+                logger.info(f"Detected person too close. {clear_path} / 3 frames with clear path")
+
+            # Defining the control command to be sent to Teleop
+            cmd = {
+                'throttle':throttle,
+                'steering':-steering,
+                # 'throttle':1,
+                # 'steering':0.1,
+                'button_b':1,
+                'time':timestamp(),
+                'navigator': {'route': None}
+            }
+            # Publishing the command to Teleop
+            logger.info(f"Sending command to teleop: {cmd}")
+            following_publisher.publish(cmd)
+
+if __name__ == "__main__":
+    pub_init()
+
+    logger.info(f"Loading YOLOv8 model")
+
+    errors = []
+    _config = _config()
+    stream_uri = parse_option('ras.master.uri', str, '192.168.1.32', errors, **_config)
+    stream_uri = f"rtsp://user1:HaikuPlot876@{stream_uri[:-2]}64:554/Streaming/Channels/103"
+    results = model.track(source=stream_uri, classes=0, stream=True, conf=0.3, max_det=3, persist=True)
+    logger.info(f"Following ready")
+    # results = model.track(source='testImg/.', classes=0, stream=True, conf=0.3, max_det=3, persist=True)
+
+    while True:
+        main()