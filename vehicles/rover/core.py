--- conflicted
+++ resolved
@@ -266,11 +266,7 @@
     https://pymodbus.readthedocs.io/en/v1.3.2/examples/modbus-payload.html
     """
 
-<<<<<<< HEAD
-    def __init__(self, host='192.168.7.1', port='502'):
-=======
     def __init__(self, host, port="502"):
->>>>>>> 9237fb15
         super(GpsPollerThread, self).__init__()
         self._host = host
         self._port = port
