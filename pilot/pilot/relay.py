from __future__ import absolute_import

import argparse
import collections
import glob
import logging
import os
from abc import ABCMeta, abstractmethod

import six
from six.moves.configparser import SafeConfigParser

from byodr.utils import timestamp
from byodr.utils.ipc import ReceiverThread, JSONZmqClient
from byodr.utils.option import parse_option, hash_dict
from byodr.utils.protocol import MessageStreamProtocol
from byodr.utils.usbrelay import SingleChannelUsbRelay

logger = logging.getLogger(__name__)
log_format = "%(levelname)s: %(filename)s %(funcName)s %(message)s"


def execute(arguments):
    _device = SingleChannelUsbRelay()
    _device.attach()

    _cmd = arguments.cmd
    if _cmd == "open":
        _device.open()
    elif _cmd == "close":
        _device.close()
    else:
        raise AssertionError("Invalid command string '{}'.".format(_cmd))


class StatusReceiverThreadFactory(object):
    def __init__(self, topic=b"ras/drive/status"):
        self._topic = topic

    def create(self, master_uri):
        return ReceiverThread(url=("{}:5555".format(master_uri)), topic=self._topic)


class PiClientFactory(object):
    def __init__(self):
        pass

    @staticmethod
    def create(master_uri):
        return JSONZmqClient(urls="{}:5550".format(master_uri))


class AbstractRelay(six.with_metaclass(ABCMeta, object)):
    @staticmethod
    def _latest_or_none(candidate, patience):
        _time = 0 if candidate is None else candidate.get("time", 0)
        _on_time = (timestamp() - _time) < patience
        return candidate if _on_time else None

    @abstractmethod
    def setup(self):
        pass

    def step(self, pilot, teleop):
        pass

    def quit(self):
        pass


class NoopMonitoringRelay(AbstractRelay):
    def setup(self):
        return []

    def step(self, pilot, teleop):
        pass

    def quit(self):
        pass


class RealMonitoringRelay(AbstractRelay):
    def __init__(
        self, relay, client_factory=None, status_factory=None, config_dir=os.getcwd()
    ):
        super(RealMonitoringRelay, self).__init__()
        self._relay = relay
        self._config_dir = config_dir
        self._integrity = MessageStreamProtocol()
        self._status_factory = (
            StatusReceiverThreadFactory() if status_factory is None else status_factory
        )
        self._client_factory = (
            PiClientFactory() if client_factory is None else client_factory
        )
        self._relay_closed_calltrace = collections.deque(maxlen=1)
        self._patience_micro = 100.0
        self._config_hash = -1
        self._pi_config = None
        self._pi_client = None
        self._pi_status = None
        self._servo_config = None

    def _send_config(self, data):
        if self._pi_client is not None and data is not None:
            self._pi_client.call(
                dict(time=timestamp(), method="ras/driver/config", data=data)
            )

    def _send_drive(self, throttle=0.0, steering=0.0, reverse_gear=False, wakeup=False):
        if self._pi_client is not None:
            throttle = max(-1.0, min(1.0, throttle))
            steering = max(-1.0, min(1.0, steering))
            _reverse = 1 if reverse_gear else 0
            _wakeup = 1 if wakeup else 0
            self._pi_client.call(
                dict(
                    time=timestamp(),
                    method="ras/servo/drive",
                    data=dict(
                        steering=steering,
                        throttle=throttle,
                        reverse=_reverse,
                        wakeup=_wakeup,
                    ),
                )
            )

    def _drive(self, pilot, teleop):
        pi_status = None if self._pi_status is None else self._pi_status.pop_latest()
        if pi_status is not None and not bool(pi_status.get("configured")):
            self._send_config(self._servo_config)
        if pilot is None:
            self._send_drive()
        else:
            _reverse = teleop and teleop.get("arrow_down", 0)
            _wakeup = teleop and teleop.get("button_b", 0)
            self._send_drive(
                steering=pilot.get("steering"),
                throttle=pilot.get("throttle"),
                reverse_gear=_reverse,
                wakeup=_wakeup,
            )

    def _config(self):
        parser = SafeConfigParser()
        [parser.read(_f) for _f in glob.glob(os.path.join(self._config_dir, "*.ini"))]
        return dict(parser.items("vehicle")) if parser.has_section("vehicle") else {}

    def _on_receive(self, msg):
        self._integrity.on_message(msg.get("time"))

    def setup(self):
        _hash = hash_dict(**self._config())
        if _hash != self._config_hash:
            self._config_hash = _hash
            return self._reboot()
        else:
            return []

    def _reboot(self):
        errors = []
        _config = self._config()
<<<<<<< HEAD
        self._patience_micro = (
            parse_option("patience.ms", int, 100, errors, **_config) * 1000.0
        )
        _pi_uri = parse_option(
            "ras.master.uri", str, "tcp://192.168.7.32", errors, **_config
        )
        _pi_uri = f"tcp://{_pi_uri}"
=======
        self._patience_micro = parse_option('patience.ms', int, 100, errors, **_config) * 1000.
        _pi_uri = parse_option('ras.master.uri', str, 'tcp://192.168.1.32', errors, **_config)
        _pi_uri = f"tcp://{_pi_uri}"
        # Stopping the sockets that handle communication with the Pi
>>>>>>> 9237fb15
        if self._pi_client is not None:
            self._pi_client.quit()
        if self._pi_status is not None:
            self._pi_status.quit()
        logger.info("Processing pi at uri '{}'.".format(_pi_uri))
        self._pi_config = _pi_uri
        self._pi_client = self._client_factory.create(_pi_uri)
        self._pi_status = self._status_factory.create(_pi_uri)
        self._pi_status.add_listener(self._on_receive)
        self._pi_status.start()
        _steering_offset = parse_option(
            "ras.driver.steering.offset", float, 0.0, errors, **_config
        )
        _motor_scale = parse_option(
            "ras.driver.motor.scale", float, 1.0, errors, **_config
        )
        self._servo_config = dict(
            app_version=2, steering_offset=_steering_offset, motor_scale=_motor_scale
        )
        self._integrity.reset()
        self._send_config(self._servo_config)
        return errors

    def _open_relay(self):
        self._relay.open()
        self._relay_closed_calltrace.clear()

    def _close_relay(self):
        # In normal operation the relay is constantly asked to close.
        now = timestamp()
        if (
            len(self._relay_closed_calltrace) == 0
            or (now - self._relay_closed_calltrace[-1]) > 30 * 1e6
        ):
            self._relay.close()
            self._relay_closed_calltrace.append(now)

    def quit(self):
        self._open_relay()
        if self._pi_client is not None:
            self._pi_client.quit()
        if self._pi_status is not None:
            self._pi_status.quit()

    def step(self, pilot, teleop):
        # Always consume the latest commands.
        c_pilot = self._latest_or_none(pilot, patience=self._patience_micro)
        c_teleop = self._latest_or_none(teleop, patience=self._patience_micro)
        n_violations = self._integrity.check()
        if n_violations < -5:
            self._close_relay()
            self._drive(c_pilot, c_teleop)
        elif n_violations > 200:
            # ZeroMQ ipc over tcp does not allow connection timeouts to be set - while the timeout is too high.
            self._reboot()  # Resets the protocol.
        elif n_violations > 5:
            self._open_relay()
            self._drive(None, None)
        else:
            self._drive(None, None)


def main():
    parser = argparse.ArgumentParser(description="Spdt usb relay.")
    subparsers = parser.add_subparsers(help="Methods.")

    parser_a = subparsers.add_parser("exec", help="Open or close the relay.")
    parser_a.add_argument(
        "--cmd", type=str, required=True, help="Open or close the relay."
    )
    parser_a.set_defaults(func=execute)

    args = parser.parse_args()
    args.func(args)


if __name__ == "__main__":
    logging.basicConfig(format=log_format)
    logging.getLogger().setLevel(logging.INFO)
    main()<|MERGE_RESOLUTION|>--- conflicted
+++ resolved
@@ -161,20 +161,10 @@
     def _reboot(self):
         errors = []
         _config = self._config()
-<<<<<<< HEAD
-        self._patience_micro = (
-            parse_option("patience.ms", int, 100, errors, **_config) * 1000.0
-        )
-        _pi_uri = parse_option(
-            "ras.master.uri", str, "tcp://192.168.7.32", errors, **_config
-        )
-        _pi_uri = f"tcp://{_pi_uri}"
-=======
         self._patience_micro = parse_option('patience.ms', int, 100, errors, **_config) * 1000.
         _pi_uri = parse_option('ras.master.uri', str, 'tcp://192.168.1.32', errors, **_config)
         _pi_uri = f"tcp://{_pi_uri}"
         # Stopping the sockets that handle communication with the Pi
->>>>>>> 9237fb15
         if self._pi_client is not None:
             self._pi_client.quit()
         if self._pi_status is not None:
