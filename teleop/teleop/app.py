--- conflicted
+++ resolved
@@ -8,16 +8,7 @@
 import glob
 import multiprocessing
 import signal
-<<<<<<< HEAD
 import subprocess  # to run the python script
-=======
-import tornado.web
-import concurrent.futures
-import configparser
-import user_agents  # Check in the request header if it is a phone or not
-
-
->>>>>>> d33cf6c9
 from concurrent.futures import ThreadPoolExecutor
 
 import tornado.ioloop
@@ -27,11 +18,7 @@
 from byodr.utils.ipc import CameraThread, JSONPublisher, JSONZmqClient, json_collector
 from byodr.utils.navigate import FileSystemRouteDataSource, ReloadableDataSource
 from byodr.utils.option import parse_option
-<<<<<<< HEAD
 from htm.plot_training_sessions_map.draw_training_sessions import draw_training_sessions
-=======
-from six.moves.configparser import SafeConfigParser
->>>>>>> d33cf6c9
 from logbox.app import LogApplication, PackageApplication
 from logbox.core import MongoLogBox, SharedState, SharedUser
 from logbox.web import DataTableRequestHandler, JPEGImageRequestHandler
@@ -84,11 +71,7 @@
         self._config_dir = config_dir
         self._user_config_file = os.path.join(self._config_dir, "config.ini")
         self._config_hash = -1
-<<<<<<< HEAD
         self.rut_ip = None
-=======
-        self._motor_scale = 0
->>>>>>> d33cf6c9
 
     def _check_user_config(self):
         _candidates = glob.glob(os.path.join(self._config_dir, "*.ini"))
