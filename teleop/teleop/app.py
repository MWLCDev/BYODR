--- conflicted
+++ resolved
@@ -24,10 +24,7 @@
 from byodr.utils.ipc import CameraThread, JSONPublisher, JSONZmqClient, json_collector
 from byodr.utils.navigate import FileSystemRouteDataSource, ReloadableDataSource
 from byodr.utils.option import parse_option
-<<<<<<< HEAD
-=======
 from six.moves.configparser import SafeConfigParser
->>>>>>> 91f943c2
 from logbox.app import LogApplication, PackageApplication
 from logbox.core import MongoLogBox, SharedUser, SharedState
 from logbox.web import DataTableRequestHandler, JPEGImageRequestHandler
@@ -47,10 +44,6 @@
 # A thread pool to run blocking tasks
 thread_pool = ThreadPoolExecutor()
 
-# Variables in use for the throttle_control() function
-prev_throttle = 0.0
-current_throttle = 0.0
-throttle_change_step = 0.1
 
 # Variable in use for the following
 stats = None
@@ -84,11 +77,8 @@
         self._config_dir = config_dir
         self._user_config_file = os.path.join(self._config_dir, "config.ini")
         self._config_hash = -1
-<<<<<<< HEAD
+        self._motor_scale = 0
         self.rut_ip = None
-=======
-        self._motor_scale = 0
->>>>>>> 91f943c2
 
     def _check_user_config(self):
         _candidates = glob.glob(os.path.join(self._config_dir, "*.ini"))
@@ -412,20 +402,13 @@
         return route_store.get_image(image_id)
 
     def throttle_control(cmd):
-<<<<<<< HEAD
         global stats # Checking if Following is running, so that the throttle control does not send commands at the same time as following
-=======
->>>>>>> 91f943c2
         global current_throttle # The throttle value that we will send in this iteration of the function. Starts as 0.0
         global throttle_change_step # Always 0.1
 
 
         # Sometimes the JS part sends over a command with no throttle (When we are on the main page of teleop, without a controller, or when we want to brake urgently)
-<<<<<<< HEAD
         if "throttle" in cmd and stats != "Start Following":
-=======
-        if "throttle" in cmd:
->>>>>>> 91f943c2
 
             first_key = next(iter(cmd)) # First key of the dict, checking if its throttle or steering
             target_throttle = float(cmd.get("throttle")) # Getting the throttle value of the user's finger. Thats the throttle value we want to end up at
@@ -462,19 +445,13 @@
                 
             # Sending commands to Coms/Pilot
             cmd["throttle"] = current_throttle
-<<<<<<< HEAD
             # print("Throttle control running")
-=======
->>>>>>> 91f943c2
             teleop_publish(cmd)
 
         # When we receive commands without throttle in them, we reset the current throttle value to 0
         else:
             current_throttle = 0
-<<<<<<< HEAD
-=======
             teleop_publish({'steering': 0.0, 'throttle': 0, 'time': timestamp(), 'navigator': {'route': None}, 'button_b': 1})
->>>>>>> 91f943c2
 
     def teleop_publish(cmd):
         # We are the authority on route state.
@@ -519,14 +496,11 @@
                     r"/ws/send_mobile_controller_commands",
                     MobileControllerCommands,
                     dict(fn_control=throttle_control),
-<<<<<<< HEAD
                 ),
                 (
                     r"/switch_following",
                     FollowingHandler,
                     dict(fn_control=teleop_publish_to_following),
-=======
->>>>>>> 91f943c2
                 ),
                 # Run python script to get the SSID for the current segment
                 (r"/run_get_SSID", RunGetSSIDPython),
