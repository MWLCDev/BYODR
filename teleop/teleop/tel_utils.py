--- conflicted
+++ resolved
@@ -11,13 +11,10 @@
 import pandas as pd
 import requests
 
-<<<<<<< HEAD
-=======
 # needs to be installed on the router
 from pysnmp.hlapi import *
 from requests.auth import HTTPDigestAuth
 
->>>>>>> 0a512660
 logger = logging.getLogger(__name__)
 
 
@@ -183,8 +180,6 @@
         if self.running:
             self.running = False
             self.record_data_thread.join()
-<<<<<<< HEAD
-=======
 
 
 class GpsPollerThreadSNMP(threading.Thread):
@@ -350,5 +345,4 @@
             response.raise_for_status()
             return "Success: Camera moved to home position."
         except requests.exceptions.HTTPError as err:
-            return f"Error: {err}"
->>>>>>> 0a512660
+            return f"Error: {err}"