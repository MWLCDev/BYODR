body,
html {
  margin: 0;
  padding: 0;
  width: 100%;
  height: 100%;
  overflow: hidden;
  /* This will prevent scrollbar from appearing */
}

canvas {
  display: block;
}

<<<<<<< HEAD
.mobile_view_container {
  display: flex;
  flex-direction: column;
  position: relative;
}

.mobile-controller-motor-settings-container {
  position: absolute;
  display: flex;
  flex-direction: column;
  align-items: left;
  top: 20px;
}

.scale-offset-input-containers {
  font-size: 14px;
  display: flex;
  align-items: center;
  margin-left: 10px;
}

.scale-offset-input-containers label {
  width: 110px;
}

.scale-offset-input-box-containers {
  display: flex;
  align-items: center;
}

.scale-offset-input-box {
  width: 50px;
}

.scale-offset-input-box-text {
  margin-left: 10px;
}

.scale-offset-confirm-button-containers {
  margin-top: 10px;
  margin-left: 10px;
  text-align: left;
  position: relative;
}

.scale-offset-confirm-text {
  font-size: 14px;
  margin-left: 10px;
}

.hidden {
  display: none;
}

#confidenceToggleButton {
  position: fixed;
  bottom: 5%;
  left: 70%;
  width: 10vh;
  height: 10vh;
  margin-right: 0;
  transform: translate(0, 0);
  z-index: 9999;
  padding: 0;
=======
/* Adjusted styles for the container and option buttons to center them horizontally at the bottom of the page */
.mobile_controller_button_container {
  position: fixed;
  bottom: 2vw;
  left: 50%;
  transform: translateX(-50%);
  padding: 10px;
  z-index: 1000;
  display: flex;
  flex-direction: column;
  align-items: center;
}

.mobile_option_button {
  display: flex;
  margin: 0 5px;
  width: 10vh;
  height: 10vh;
>>>>>>> 78eb623e
  background-color: #67b96a;
  color: white;
  border: none;
  border-radius: 50%;
  cursor: pointer;
<<<<<<< HEAD
  display: flex;
  justify-content: center;
  /* Center horizontally */
  align-items: center;
  /* Center vertically */
}

#toggleButton {
  position: fixed;
  bottom: 5%;
  left: 5%;
  width: 80px;
  height: 80px;
  margin-right: 0;
  transform: translate(0, 0);
  z-index: 9999;
  padding: 0;
  background-color: #67b96a;
  color: white;
  border: none;
  border-radius: 50%;
  cursor: pointer;
  display: flex;
  justify-content: center; /* Center horizontally */
  align-items: center; /* Center vertically */
=======
  justify-content: center;
  align-items: center;
}

#inference_auto_speed {
  display: none;
  text-align: center;
  width: 100%;
  font-size: large;
  margin-bottom: 10px;
}

#inference_options_container {
  display: none;
  flex-direction: row-reverse;
  align-items: center;
  justify-content: center;
  width: 100%;
>>>>>>> 78eb623e
}<|MERGE_RESOLUTION|>--- conflicted
+++ resolved
@@ -1,3 +1,5 @@
+body,
+html {
 body,
 html {
   margin: 0;
@@ -6,13 +8,56 @@
   height: 100%;
   overflow: hidden;
   /* This will prevent scrollbar from appearing */
+  overflow: hidden;
+  /* This will prevent scrollbar from appearing */
 }
 
 canvas {
   display: block;
 }
 
-<<<<<<< HEAD
+/* Adjusted styles for the container and option buttons to center them horizontally at the bottom of the page */
+.mobile_controller_button_container {
+  position: fixed;
+  bottom: 2vw;
+  left: 50%;
+  transform: translateX(-50%);
+  padding: 10px;
+  z-index: 1000;
+  display: flex;
+  flex-direction: column;
+  align-items: center;
+}
+
+.mobile_option_button {
+  display: flex;
+  margin: 0 5px;
+  width: 10vh;
+  height: 10vh;
+  background-color: #67b96a;
+  color: white;
+  border: none;
+  border-radius: 50%;
+  cursor: pointer;
+  justify-content: center;
+  align-items: center;
+}
+
+#inference_auto_speed {
+  display: none;
+  text-align: center;
+  width: 100%;
+  font-size: large;
+  margin-bottom: 10px;
+}
+
+#inference_options_container {
+  display: none;
+  flex-direction: row-reverse;
+  align-items: center;
+  justify-content: center;
+  width: 100%;
+}
 .mobile_view_container {
   display: flex;
   flex-direction: column;
@@ -77,32 +122,11 @@
   transform: translate(0, 0);
   z-index: 9999;
   padding: 0;
-=======
-/* Adjusted styles for the container and option buttons to center them horizontally at the bottom of the page */
-.mobile_controller_button_container {
-  position: fixed;
-  bottom: 2vw;
-  left: 50%;
-  transform: translateX(-50%);
-  padding: 10px;
-  z-index: 1000;
-  display: flex;
-  flex-direction: column;
-  align-items: center;
-}
-
-.mobile_option_button {
-  display: flex;
-  margin: 0 5px;
-  width: 10vh;
-  height: 10vh;
->>>>>>> 78eb623e
   background-color: #67b96a;
   color: white;
   border: none;
   border-radius: 50%;
   cursor: pointer;
-<<<<<<< HEAD
   display: flex;
   justify-content: center;
   /* Center horizontally */
@@ -128,24 +152,4 @@
   display: flex;
   justify-content: center; /* Center horizontally */
   align-items: center; /* Center vertically */
-=======
-  justify-content: center;
-  align-items: center;
-}
-
-#inference_auto_speed {
-  display: none;
-  text-align: center;
-  width: 100%;
-  font-size: large;
-  margin-bottom: 10px;
-}
-
-#inference_options_container {
-  display: none;
-  flex-direction: row-reverse;
-  align-items: center;
-  justify-content: center;
-  width: 100%;
->>>>>>> 78eb623e
 }