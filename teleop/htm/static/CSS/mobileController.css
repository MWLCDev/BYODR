body,
html {
  margin: 0;
  padding: 0;
  width: 100%;
  height: 100%;
  overflow: hidden;
  /* This will prevent scrollbar from appearing */
}

canvas {
  display: block;
}

<<<<<<< HEAD
/* Adjusted styles for the container and option buttons to center them horizontally at the bottom of the page */
.mobile_controller_button_container {
  position: fixed;
  bottom: 2vw;
  left: 50%;
  transform: translateX(-50%);
  padding: 10px;
  z-index: 1000;
  display: flex;
  flex-direction: column;
  align-items: center;
}

.mobile_option_button {
  display: flex;
  margin: 0 5px;
  width: 10vh;
  height: 10vh;
=======
#mobile-controller-top-input-container {
  position: fixed;
  width: 100%;
  display: flex;
  align-items: center;
  justify-content: center;
}

#dead-zone-container {
  margin: 1vh 0;
}

input[type=range] {
  -webkit-appearance: none;
  width: 50%;
  margin: 10px 0;
}

input[type=range]::-webkit-slider-runnable-track {
  width: 100%;
  height: 8px;
  background: #ddd;
  border: none;
  border-radius: 3px;
}

input[type=range]::-webkit-slider-thumb {
  -webkit-appearance: none;
  border: none;
  height: 16px;
  width: 16px;
  border-radius: 50%;
  background: #555;
  margin-top: -4px;
}
#confidenceToggleButton {
  position: fixed;
  bottom: 5%;
  left: 5%;
  width: 10vh;
  height: 10vh;
  margin-right: 0;
  transform: translate(0, 0);
  z-index: 9999;
  padding: 0;
>>>>>>> ddd47945
  background-color: #67b96a;
  color: white;
  border: none;
  border-radius: 50%;
  cursor: pointer;
<<<<<<< HEAD
  justify-content: center;
  align-items: center;
}

#inference_auto_speed {
  display: none;
  text-align: center;
  width: 100%;
  font-size: large;
  margin-bottom: 10px;
}

#inference_options_container {
  display: none;
  flex-direction: row-reverse;
  align-items: center;
  justify-content: center;
  width: 100%;
=======
  display: flex;
  justify-content: center;
  /* Center horizontally */
  align-items: center;
  /* Center vertically */
>>>>>>> ddd47945
}<|MERGE_RESOLUTION|>--- conflicted
+++ resolved
@@ -6,38 +6,22 @@
   height: 100%;
   overflow: hidden;
   /* This will prevent scrollbar from appearing */
+  overflow: hidden;
+  /* This will prevent scrollbar from appearing */
 }
 
 canvas {
   display: block;
 }
 
-<<<<<<< HEAD
-/* Adjusted styles for the container and option buttons to center them horizontally at the bottom of the page */
-.mobile_controller_button_container {
-  position: fixed;
-  bottom: 2vw;
-  left: 50%;
-  transform: translateX(-50%);
-  padding: 10px;
-  z-index: 1000;
-  display: flex;
-  flex-direction: column;
-  align-items: center;
-}
-
-.mobile_option_button {
-  display: flex;
-  margin: 0 5px;
-  width: 10vh;
-  height: 10vh;
-=======
 #mobile-controller-top-input-container {
   position: fixed;
   width: 100%;
   display: flex;
   align-items: center;
   justify-content: center;
+  flex-direction: column;
+  margin: 1vh 0;
 }
 
 #dead-zone-container {
@@ -67,23 +51,30 @@
   background: #555;
   margin-top: -4px;
 }
-#confidenceToggleButton {
+
+/* Adjusted styles for the container and option buttons to center them horizontally at the bottom of the page */
+.mobile_controller_button_container {
   position: fixed;
-  bottom: 5%;
-  left: 5%;
+  bottom: 2vw;
+  left: 50%;
+  transform: translateX(-50%);
+  padding: 10px;
+  z-index: 1000;
+  display: flex;
+  flex-direction: column;
+  align-items: center;
+}
+
+.mobile_option_button {
+  display: flex;
+  margin: 0 5px;
   width: 10vh;
   height: 10vh;
-  margin-right: 0;
-  transform: translate(0, 0);
-  z-index: 9999;
-  padding: 0;
->>>>>>> ddd47945
   background-color: #67b96a;
   color: white;
   border: none;
   border-radius: 50%;
   cursor: pointer;
-<<<<<<< HEAD
   justify-content: center;
   align-items: center;
 }
@@ -96,17 +87,71 @@
   margin-bottom: 10px;
 }
 
+#toggle_button_container {
+  display: flex;
+  flex-direction: row-reverse;
+  align-items: center;
+  justify-content: center;
+  width: 100%;
+}
+
 #inference_options_container {
   display: none;
   flex-direction: row-reverse;
   align-items: center;
   justify-content: center;
   width: 100%;
-=======
+}
+
+.mobile_view_container {
   display: flex;
-  justify-content: center;
-  /* Center horizontally */
+  flex-direction: column;
+  position: relative;
+}
+
+.mobile-controller-motor-settings-container {
+  display: flex;
+  flex-direction: column;
+  align-items: left;
+  top: 20px;
+}
+
+.scale-offset-input-containers {
+  font-size: 14px;
+  display: flex;
   align-items: center;
-  /* Center vertically */
->>>>>>> ddd47945
+  margin-left: 10px;
+}
+
+.scale-offset-input-containers label {
+  width: 110px;
+}
+
+.scale-offset-input-box-containers {
+  display: flex;
+  align-items: center;
+}
+
+.scale-offset-input-box {
+  width: 50px;
+}
+
+.scale-offset-input-box-text {
+  margin-left: 10px;
+}
+
+.scale-offset-confirm-button-containers {
+  margin-top: 10px;
+  margin-left: 10px;
+  text-align: left;
+  position: relative;
+}
+
+.scale-offset-confirm-text {
+  font-size: 14px;
+  margin-left: 10px;
+}
+
+.hidden {
+  display: none;
 }