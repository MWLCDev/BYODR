--- conflicted
+++ resolved
@@ -1,9 +1,6 @@
 import { topTriangle, bottomTriangle } from "./mobileController_b_shape_triangle.js"
 import { topRectangle, bottomRectangle } from "./mobileController_b_shape_red_rectangle.js"
-<<<<<<< HEAD
-=======
 import { MotorDataInput } from "./mobileController_e_scale_offset_input.js";
->>>>>>> 91f943c2
 import CTRL_STAT from './mobileController_z_state.js';
 
 const app = new PIXI.Application({
@@ -22,13 +19,8 @@
 app.stage.addChild(topTriangle.graphics);
 app.stage.addChild(bottomTriangle.graphics);
 
-<<<<<<< HEAD
-function redraw(yOffset = 0)
-{
-=======
 function redraw(yOffset = 0) {
 
->>>>>>> 91f943c2
   app.stage.removeChildren();
   topTriangle.drawTriangle(yOffset);
   bottomTriangle.drawTriangle(yOffset);
@@ -37,28 +29,6 @@
 
   // Always add cursorFollowingDot to the stage since it's instantiated at the beginning
   if (CTRL_STAT.isWebSocketOpen)
-<<<<<<< HEAD
-    app.stage.addChild(CTRL_STAT.cursorFollowingDot.graphics);
-}
-
-function drawTopTriangle_BottomRectangle(yOffset = 0)
-{
-  app.stage.removeChildren();
-  topTriangle.drawTriangle(yOffset);
-  app.stage.addChild(topTriangle.graphics);
-
-  // Draw the red area at the bottom
-  app.stage.addChild(bottomRectangle.graphics);
-
-  // Always add cursorFollowingDot to the stage since it's instantiated at the beginning
-  if (CTRL_STAT.isWebSocketOpen)
-    app.stage.addChild(CTRL_STAT.cursorFollowingDot.graphics);
-}
-
-function drawBottomTriangle_TopRectangle(yOffset = 0)
-{
-  app.stage.removeChildren();
-=======
     app.stage.addChild(CTRL_STAT.cursorFollowingDot.graphics);
 }
 
@@ -85,7 +55,6 @@
   // Hide the input boxes and all related objects when the triangles are pressed
   MotorDataInput.hideInputElements();
 
->>>>>>> 91f943c2
   bottomTriangle.drawTriangle(yOffset);
   app.stage.addChild(bottomTriangle.graphics);
 
@@ -97,8 +66,5 @@
     app.stage.addChild(CTRL_STAT.cursorFollowingDot.graphics);
 }
 
-<<<<<<< HEAD
-=======
 
->>>>>>> 91f943c2
 export { app, redraw, drawTopTriangle_BottomRectangle, drawBottomTriangle_TopRectangle }