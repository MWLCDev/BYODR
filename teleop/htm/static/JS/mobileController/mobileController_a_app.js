--- conflicted
+++ resolved
@@ -1,6 +1,6 @@
 import { topTriangle, bottomTriangle } from "./mobileController_b_shape_triangle.js"
 import { Dot } from "./mobileController_b_shape_dot.js"
-import { handleDotMove, detectTriangle, handleTriangleMove, initializeWS, sendJSONCommand }
+import { handleDotMove, detectTriangle, handleTriangleMove, initializeWS, sendJSONCommand, getSavedDeadZoneWidth, saveDeadZoneWidth }
   from "./mobileController_c_logic.js"
 import { InferenceToggleButton } from "./mobileController_b_shape_Inference.js"
 import { MotorDataInput } from "./mobileController_e_scale_offset_input.js";
@@ -22,6 +22,15 @@
   inferenceToggleButton = new InferenceToggleButton("inference_toggle_button")
   changeTrianglesColor()
   new ToggleButtonHandler('confidenceToggleButton')
+  let deadZoneSlider = document.getElementById('deadZoneWidth');
+  deadZoneSlider.value = getSavedDeadZoneWidth(); // Initialize slider with saved value
+});
+
+// Dead zone width slider input event listener
+document.getElementById('deadZoneWidth').addEventListener('input', function () {
+  let value = this.value;
+  // Save the new dead zone width to local storage after handling the dot move
+  saveDeadZoneWidth(value);
 });
 
 window.addEventListener('resize', () => {
@@ -44,14 +53,12 @@
         console.error("Connection lost with the robot. Please reconnect");
         break;
       default:
-<<<<<<< HEAD
         if (followingButtonHandler.toggleButton.innerText === "Stop Following") {
           followingButtonHandler.sendSwitchFollowingRequest("Stop Following")
         }
-=======
         document.getElementById("mobile-controller-top-input-container").style.display = "none";
-        //shoudl do the same style for the bottom toggles container
->>>>>>> d6ea1bde
+        document.getElementById("mobile-controller-bottom-input-container").style.display = "none";
+        //should do the same style for the bottom toggles container
         startOperating(event)
         app.view.addEventListener('touchmove', onTouchMove);
         // Arrow function to send the command through websocket
@@ -94,41 +101,38 @@
 
 
 app.view.addEventListener('touchend', () => {
-
   //So it call the redraw function on the triangles or dot which may not have moved (due to user clicking outside the triangles)
   if (CTRL_STAT.detectedTriangle !== 'none') {
-<<<<<<< HEAD
     if (inferenceToggleButton.getInferenceState != "true") {
+      document.getElementById("mobile-controller-top-input-container").style.display = "flex";
+      document.getElementById("mobile-controller-bottom-input-container").style.display = "flex";
+
       redraw(); // Reset triangles to their original position
-=======
-    document.getElementById("mobile-controller-top-input-container").style.display = "flex";
-    redraw(); // Reset triangles to their original position
 
-    // Remove the dot
-    if (CTRL_STAT.cursorFollowingDot) {
-      CTRL_STAT.cursorFollowingDot.remove();
-      CTRL_STAT.cursorFollowingDot = null;
->>>>>>> d6ea1bde
-    }
-    CTRL_STAT.cursorFollowingDot.hide()
-    CTRL_STAT.selectedTriangle = null; // Reset the selected triangle
-    app.view.removeEventListener('touchmove', onTouchMove); //remove the connection to save CPU
-    CTRL_STAT.throttleSteeringJson = { steering: 0, throttle: 0 }; // send the stopping signal for the motors
-    // so it doesn't show the div when in inference mode
-    if (inferenceToggleButton.getInferenceState == "false") {
-      document.getElementById('toggle_button_container').style.display = 'flex';
-    }
-    if (inferenceToggleButton.getInferenceState == "train") {
-      document.getElementById('inference_options_container').style.display = 'flex';
-      redraw("top", undefined, true)
+      // Remove the dot
+      if (CTRL_STAT.cursorFollowingDot) {
+        CTRL_STAT.cursorFollowingDot.remove();
+        CTRL_STAT.cursorFollowingDot = null;
+      }
+      CTRL_STAT.selectedTriangle = null; // Reset the selected triangle
+      app.view.removeEventListener('touchmove', onTouchMove); //remove the connection to save CPU
+      CTRL_STAT.throttleSteeringJson = { steering: 0, throttle: 0 }; // send the stopping signal for the motors
+      // so it doesn't show the div when in inference mode
+      if (inferenceToggleButton.getInferenceState == "false") {
+        document.getElementById('toggle_button_container').style.display = 'flex';
+      }
+      if (inferenceToggleButton.getInferenceState == "train") {
+        document.getElementById('inference_options_container').style.display = 'flex';
+        redraw("top", undefined, true)
+      }
+
+      clearTimeout(intervalId);
     }
 
-    clearTimeout(intervalId);
+    // Show the button again when touch ends
+    followingButtonHandler.setStyle('display', 'block');
+
+    // Making the text boxes show the current data that exist on the robot
+    MotorDataInput.showInputElements();
   }
-
-  // Show the button again when touch ends
-  followingButtonHandler.setStyle('display', 'block');
-
-  // Making the text boxes show the current data that exist on the robot
-  MotorDataInput.showInputElements();
 });
