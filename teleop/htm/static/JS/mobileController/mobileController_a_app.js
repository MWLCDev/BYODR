--- conflicted
+++ resolved
@@ -1,46 +1,23 @@
-<<<<<<< HEAD
-import { topTriangle, bottomTriangle } from "./mobileController_b_shape_triangle.js"
-import { Dot } from "./mobileController_b_shape_dot.js"
-import { handleDotMove, detectTriangle, handleTriangleMove, initializeWS, sendJSONCommand, getSavedDeadZoneWidth, saveDeadZoneWidth }
-  from "./mobileController_c_logic.js"
-import { InferenceToggleButton } from "./mobileController_b_shape_Inference.js"
-import { MotorDataInput } from "./mobileController_e_scale_offset_input.js";
-
-import { ToggleButtonHandler } from "./mobileController_b_confidence_button.js"
-import { followingButtonHandler } from "./mobileController_b_following.js"
-=======
 import { InferenceToggleButton } from "./mobileController_b_shape_Inference.js"
 import { bottomTriangle, topTriangle } from "./mobileController_b_shape_triangle.js"
 import { detectTriangle, getSavedDeadZoneWidth, handleDotMove, handleTriangleMove, initializeWS, saveDeadZoneWidth, sendJSONCommand } from "./mobileController_c_logic.js"
 import { cursorFollowingDot } from "./mobileController_b_shape_dot.js";
->>>>>>> 5b74ae79
 
 import { ToggleButtonHandler } from "./mobileController_b_shape_confidence.js"
+import { followingButtonHandler } from "./mobileController_b_following.js"
 
 import { app, changeTrianglesColor, redraw } from "./mobileController_d_pixi.js"
 import CTRL_STAT from './mobileController_z_state.js'; // Stands for control state
-<<<<<<< HEAD
-import { redraw, app, changeTrianglesColor } from "./mobileController_d_pixi.js";
 
 // Initialize sending commands only once, instead of calling it each time we touch the triangles
 sendJSONCommand();
-MotorDataInput.showInputElements();
-=======
-
-// Initialize sending commands only once, instead of calling it each time we touch the triangles
-sendJSONCommand();
->>>>>>> 5b74ae79
 let intervalId;
 let inferenceToggleButton
 
 window.addEventListener('load', () => {
   initializeWS()
   inferenceToggleButton = new InferenceToggleButton("inference_toggle_button")
-<<<<<<< HEAD
-  changeTrianglesColor()
-=======
   changeTrianglesColor(0x000000)
->>>>>>> 5b74ae79
   new ToggleButtonHandler('confidenceToggleButton')
   let deadZoneSlider = document.getElementById('deadZoneWidth');
   deadZoneSlider.value = getSavedDeadZoneWidth(); // Initialize slider with saved value
@@ -78,15 +55,8 @@
         }
         document.getElementById("mobile-controller-top-input-container").style.display = "none";
         document.getElementById("mobile-controller-bottom-input-container").style.display = "none";
-<<<<<<< HEAD
-        //should do the same style for the bottom toggles container
         startOperating(event)
         app.view.addEventListener('touchmove', onTouchMove);
-        // Arrow function to send the command through websocket
-=======
-        startOperating(event)
-        app.view.addEventListener('touchmove', onTouchMove);
->>>>>>> 5b74ae79
         break;
     }
   } else {
@@ -96,20 +66,11 @@
 
 
 function startOperating(event) {
-<<<<<<< HEAD
 
   // Hide the button when triangles are pressed
   followingButtonHandler.setStyle('display', 'none');
 
-  if (app.stage.children.includes(CTRL_STAT.cursorFollowingDot)) {
-    CTRL_STAT.cursorFollowingDot.show()
-  }
-  else {
-    CTRL_STAT.cursorFollowingDot = new Dot();
-  }
-=======
   cursorFollowingDot.show()
->>>>>>> 5b74ae79
   handleDotMove(event.touches[0].clientX, event.touches[0].clientY, inferenceToggleButton.getInferenceState);
   handleTriangleMove(event.touches[0].clientY, inferenceToggleButton);
   if (inferenceToggleButton.getInferenceState == "train") {
@@ -123,13 +84,7 @@
     document.getElementById('inference_options_container').style.display = 'none';
   }
   // Update the dot's position
-<<<<<<< HEAD
-  if (CTRL_STAT.cursorFollowingDot) {
-    handleDotMove(event.touches[0].clientX, event.touches[0].clientY, inferenceToggleButton.getInferenceState);
-  }
-=======
   handleDotMove(event.touches[0].clientX, event.touches[0].clientY, inferenceToggleButton.getInferenceState);
->>>>>>> 5b74ae79
 }
 
 
@@ -139,38 +94,6 @@
     if (inferenceToggleButton.getInferenceState != "true") {
       document.getElementById("mobile-controller-top-input-container").style.display = "flex";
       document.getElementById("mobile-controller-bottom-input-container").style.display = "flex";
-<<<<<<< HEAD
-
-      redraw(); // Reset triangles to their original position
-
-      // Remove the dot
-      if (CTRL_STAT.cursorFollowingDot) {
-        CTRL_STAT.cursorFollowingDot.remove();
-        CTRL_STAT.cursorFollowingDot = null;
-      }
-      CTRL_STAT.selectedTriangle = null; // Reset the selected triangle
-      app.view.removeEventListener('touchmove', onTouchMove); //remove the connection to save CPU
-      CTRL_STAT.throttleSteeringJson = { steering: 0, throttle: 0 }; // send the stopping signal for the motors
-      // so it doesn't show the div when in inference mode
-      if (inferenceToggleButton.getInferenceState == "false") {
-        document.getElementById('toggle_button_container').style.display = 'flex';
-      }
-      if (inferenceToggleButton.getInferenceState == "train") {
-        document.getElementById('inference_options_container').style.display = 'flex';
-        redraw("top", undefined, true)
-      }
-
-      clearTimeout(intervalId);
-    }
-
-    // Show the button again when touch ends
-    followingButtonHandler.setStyle('display', 'block');
-
-    // Making the text boxes show the current data that exist on the robot
-    MotorDataInput.showInputElements();
-  }
-});
-=======
 
       redraw(); // Reset triangles to their original position
 
@@ -188,6 +111,7 @@
       cursorFollowingDot.hide()
       clearTimeout(intervalId);
     }
+    // Show the button again when touch ends
+    followingButtonHandler.setStyle('display', 'block');
   }
-});
->>>>>>> 5b74ae79
+});