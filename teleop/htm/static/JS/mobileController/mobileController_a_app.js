import { topTriangle, bottomTriangle } from "./mobileController_b_shape_triangle.js"
import { Dot } from "./mobileController_b_shape_dot.js"
import { handleDotMove, detectTriangle, handleTriangleMove, initializeWS, sendJSONCommand }
  from "./mobileController_c_logic.js"
<<<<<<< HEAD
import { MotorDataInput } from "./mobileController_e_scale_offset_input.js";

import { ToggleButtonHandler } from "./mobileController_b_confidence_button.js"
import { followingButtonHandler } from "./mobileController_b_following.js"
=======
import { InferenceToggleButton } from "./mobileController_b_shape_Inference.js"
>>>>>>> 78eb623e

import CTRL_STAT from './mobileController_z_state.js'; // Stands for control state
import { redraw, app, changeTrianglesColor } from "./mobileController_d_pixi.js";

// Initialize sending commands only once, instead of calling it each time we touch the triangles
<<<<<<< HEAD
// The function would keep stacking, sending commands more often than 10 times a second
// Now we call it once, and we just change the commands that are being sent
// At first we send a default value
CTRL_STAT.throttleSteeringJson = { steering: 0, throttle: 0 };
sendJSONCommand();

// Making the text boxes show the current data that exist on the robot
MotorDataInput.showInputElements();


window.addEventListener('load', () => {
  initializeWS()
  new ToggleButtonHandler('confidenceToggleButton')
=======
sendJSONCommand()
let intervalId;
let inferenceToggleButton

window.addEventListener('load', () => {
  initializeWS()
  inferenceToggleButton = new InferenceToggleButton("inference_toggle_button")
  changeTrianglesColor()
>>>>>>> 78eb623e
});

window.addEventListener('resize', () => {
  app.renderer.resize(window.innerWidth, window.innerHeight);
  topTriangle.updateDimensions();
  bottomTriangle.updateDimensions();
  redraw();
});

app.view.addEventListener('touchstart', (event) => {
  CTRL_STAT.initialYOffset = event.touches[0].clientY - window.innerHeight / 2; // Calculate the initial Y offset
  detectTriangle(event.touches[0].clientX, event.touches[0].clientY);
  //if condition to make sure it will move only if the user clicks inside one of the two triangles
  if (CTRL_STAT.detectedTriangle !== 'none') {
    switch (CTRL_STAT.stateErrors) {
      case "controlError":
        console.error("Another user has connected. Refresh the page to take control back");
        break;
      case "connectionError":
        console.error("Connection lost with the robot. Please reconnect");
        break;
      default:
        if (followingButtonHandler.toggleButton.innerText === "Stop Following") {
          followingButtonHandler.sendSwitchFollowingRequest("Stop Following")
        }
        startOperating(event)
        app.view.addEventListener('touchmove', onTouchMove);
        // Arrow function to send the command through websocket
        break;
    }
  } else {
    console.error('Clicked outside the triangles. click inside one of the two triangles to start.');
  }
});


function startOperating(event) {
<<<<<<< HEAD
  CTRL_STAT.selectedTriangle = CTRL_STAT.detectedTriangle;
  CTRL_STAT.cursorFollowingDot = new Dot();
  handleDotMove(event.touches[0].clientX, event.touches[0].clientY);
  app.stage.addChild(CTRL_STAT.cursorFollowingDot.graphics);

  // Hide the button when triangles are pressed
  followingButtonHandler.setStyle('display', 'none');

  handleTriangleMove(event.touches[0].clientY);
=======
  if (app.stage.children.includes(CTRL_STAT.cursorFollowingDot)) {
    CTRL_STAT.cursorFollowingDot.show()
  }
  else {
    CTRL_STAT.cursorFollowingDot = new Dot();
  }
  handleDotMove(event.touches[0].clientX, event.touches[0].clientY, inferenceToggleButton.getInferenceState);
  handleTriangleMove(event.touches[0].clientY, inferenceToggleButton);
  if (inferenceToggleButton.getInferenceState == "train") {
    document.getElementById('inference_options_container').style.display = 'none';
  }
}

function onTouchMove(event) {
  event.preventDefault(); // Prevent scrolling while moving the triangles
  if (inferenceToggleButton.getInferenceState == "train") {
    document.getElementById('inference_options_container').style.display = 'none';
  }
  // Update the dot's position
  if (CTRL_STAT.cursorFollowingDot) {
    handleDotMove(event.touches[0].clientX, event.touches[0].clientY, inferenceToggleButton.getInferenceState);
  }
>>>>>>> 78eb623e
}


app.view.addEventListener('touchend', () => {

  //So it call the redraw function on the triangles or dot which may not have moved (due to user clicking outside the triangles)
  if (CTRL_STAT.detectedTriangle !== 'none') {
    redraw(); // Reset triangles to their original position
    CTRL_STAT.cursorFollowingDot.hide()
    CTRL_STAT.selectedTriangle = null; // Reset the selected triangle
    app.view.removeEventListener('touchmove', onTouchMove); //remove the connection to save CPU
    CTRL_STAT.throttleSteeringJson = { steering: 0, throttle: 0 }; // send the stopping signal for the motors
    // so it doesn't show the div when in inference mode
    if (inferenceToggleButton.getInferenceState == "false") {
      document.getElementById('toggle_button_container').style.display = 'block';
    }
    if (inferenceToggleButton.getInferenceState == "train") {
      document.getElementById('inference_options_container').style.display = 'flex';
      redraw("top", undefined, true)
    }

    clearTimeout(intervalId);
  }

  // Show the button again when touch ends
  followingButtonHandler.setStyle('display', 'block');

  // Making the text boxes show the current data that exist on the robot
  MotorDataInput.showInputElements();
});
<|MERGE_RESOLUTION|>--- conflicted
+++ resolved
@@ -2,35 +2,18 @@
 import { Dot } from "./mobileController_b_shape_dot.js"
 import { handleDotMove, detectTriangle, handleTriangleMove, initializeWS, sendJSONCommand }
   from "./mobileController_c_logic.js"
-<<<<<<< HEAD
+import { InferenceToggleButton } from "./mobileController_b_shape_Inference.js"
 import { MotorDataInput } from "./mobileController_e_scale_offset_input.js";
 
 import { ToggleButtonHandler } from "./mobileController_b_confidence_button.js"
 import { followingButtonHandler } from "./mobileController_b_following.js"
-=======
-import { InferenceToggleButton } from "./mobileController_b_shape_Inference.js"
->>>>>>> 78eb623e
 
 import CTRL_STAT from './mobileController_z_state.js'; // Stands for control state
 import { redraw, app, changeTrianglesColor } from "./mobileController_d_pixi.js";
 
 // Initialize sending commands only once, instead of calling it each time we touch the triangles
-<<<<<<< HEAD
-// The function would keep stacking, sending commands more often than 10 times a second
-// Now we call it once, and we just change the commands that are being sent
-// At first we send a default value
-CTRL_STAT.throttleSteeringJson = { steering: 0, throttle: 0 };
 sendJSONCommand();
-
-// Making the text boxes show the current data that exist on the robot
 MotorDataInput.showInputElements();
-
-
-window.addEventListener('load', () => {
-  initializeWS()
-  new ToggleButtonHandler('confidenceToggleButton')
-=======
-sendJSONCommand()
 let intervalId;
 let inferenceToggleButton
 
@@ -38,7 +21,7 @@
   initializeWS()
   inferenceToggleButton = new InferenceToggleButton("inference_toggle_button")
   changeTrianglesColor()
->>>>>>> 78eb623e
+  new ToggleButtonHandler('confidenceToggleButton')
 });
 
 window.addEventListener('resize', () => {
@@ -76,17 +59,10 @@
 
 
 function startOperating(event) {
-<<<<<<< HEAD
-  CTRL_STAT.selectedTriangle = CTRL_STAT.detectedTriangle;
-  CTRL_STAT.cursorFollowingDot = new Dot();
-  handleDotMove(event.touches[0].clientX, event.touches[0].clientY);
-  app.stage.addChild(CTRL_STAT.cursorFollowingDot.graphics);
-
+  
   // Hide the button when triangles are pressed
   followingButtonHandler.setStyle('display', 'none');
-
-  handleTriangleMove(event.touches[0].clientY);
-=======
+  
   if (app.stage.children.includes(CTRL_STAT.cursorFollowingDot)) {
     CTRL_STAT.cursorFollowingDot.show()
   }
@@ -109,7 +85,6 @@
   if (CTRL_STAT.cursorFollowingDot) {
     handleDotMove(event.touches[0].clientX, event.touches[0].clientY, inferenceToggleButton.getInferenceState);
   }
->>>>>>> 78eb623e
 }
 
 
