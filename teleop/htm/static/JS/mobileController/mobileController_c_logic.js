
import { topTriangle, bottomTriangle } from "./mobileController_b_shape_triangle.js"
import CTRL_STAT from './mobileController_z_state.js';
import { drawTopTriangle_BottomRectangle, drawBottomTriangle_TopRectangle, redraw } from './mobileController_d_pixi.js';
import { MotorDataInput } from "./mobileController_e_scale_offset_input.js";

function initializeWS() {
  let WSprotocol = document.location.protocol === 'https:' ? 'wss://' : 'ws://';
<<<<<<< HEAD
  // let WSurl = `${WSprotocol}192.168.7.100:${document.location.port}/ws/send_mobile_controller_commands`;
=======
>>>>>>> 9237fb15
  let WSurl = `${WSprotocol}${document.location.hostname}:${document.location.port}/ws/send_mobile_controller_commands`;
  CTRL_STAT.websocket = new WebSocket(WSurl);

  CTRL_STAT.websocket.onopen = function (event) {
    console.log('Mobile controller (WS) connection opened');
    addKeyToSentCommand("button_b", 1)
    CTRL_STAT.stateErrors = ""
    CTRL_STAT.isWebSocketOpen = true;
  };

  // Check the respond from the endpoint. If the user is operator or viewer 
  // if it is a viewer, then refresh
  CTRL_STAT.websocket.onmessage = function (event) {
    let parsedData = JSON.parse(event.data); // The received data is in string, so I need to convert to JSON 
    if (parsedData["control"] == "operator") {
      //Place holder until implementation with multi segment is over
    } else if (parsedData["control"] == "viewer") {
      CTRL_STAT.stateErrors = "controlError"
      redraw(undefined, undefined, true)
    }
  };

  CTRL_STAT.websocket.onerror = function (error) {
    console.log('WebSocket Error:', error);
  };

  CTRL_STAT.websocket.onclose = function (event) {
    console.log('Mobile controller (WS) connection closed');
    CTRL_STAT.stateErrors = "connectionError"
    redraw(undefined, undefined, true)
    CTRL_STAT.isWebSocketOpen = false; // Reset the flag when WebSocket is closed
  };
  console.log('Created Mobile controller (WS)');
}

/**
 * Check if a point is inside a triangle using barycentric
 * @param {number} px Point's x-coord
 * @param {number} py Point's Y-coord
 * @param {number} ax Triangle's 1st edge x-coord
 * @param {number} ay Triangle's 1st edge y-coord
 * @param {number} bx Triangle's 2nd edge x-coord
 * @param {number} by Triangle's 2nd edge y-coord
 * @param {number} cx Triangle's 3rd edge x-coord
 * @param {number} cy Triangle's 3rd edge y-coord
 * @returns 
 */
function pointInsideTriangle(px, py, ax, ay, bx, by, cx, cy) {
  // Compute vectors
  const v0 = [cx - ax, cy - ay];
  const v1 = [bx - ax, by - ay];
  const v2 = [px - ax, py - ay];

  // Compute dot products
  const dot00 = v0[0] * v0[0] + v0[1] * v0[1];
  const dot01 = v0[0] * v1[0] + v0[1] * v1[1];
  const dot02 = v0[0] * v2[0] + v0[1] * v2[1];
  const dot11 = v1[0] * v1[0] + v1[1] * v1[1];
  const dot12 = v1[0] * v2[0] + v1[1] * v2[1];

  // Compute barycentric coordinates
  const invDenom = 1 / (dot00 * dot11 - dot01 * dot01);
  const u = (dot11 * dot02 - dot01 * dot12) * invDenom;
  const v = (dot00 * dot12 - dot01 * dot02) * invDenom;

  // Check if the point is inside the triangle
  return u >= 0 && v >= 0 && u + v < 1;
}

/**
 * Calculate and set differences in y coordinate relative to the screen's center,
 * effectively determining the position and movement of the control dot relative to the triangle tip.
 * @param {number} user_touch_X - X position of the user's touch input.
 */
function deltaCoordinatesFromTip(user_touch_X) {
  let relativeX = user_touch_X - window.innerWidth / 2;
  return relativeX
}


function SetStatistics(user_touch_X, user_touch_Y, y, getInferenceState) {
  let shapeHeight = window.innerHeight / 4; //It is the same value as in updateDimensions()=> this.height
  const isTopTriangle = CTRL_STAT.selectedTriangle === 'top'; // Checking if the top triangle is in use
  const isTouchBelowCenter = user_touch_Y >= window.innerHeight / 2; // Checking if the finger of the user is below the center line of the screen

  // Stopping the robot urgently depending on where the finger of the user is. We stop in these cases:
  // top triangle in use AND finger below the center
  // OR
  // bottom triangle in use AND finger above the center
  // In this case will immediately stop
  if (isTopTriangle === isTouchBelowCenter)
    // Removing the throttle key in the JSON, since the robot will only forward commands if they have the 'throttle' key inside
    CTRL_STAT.throttleSteeringJson = {};

  // In any other case, we produce commands normally
  else
    CTRL_STAT.throttleSteeringJson = {
<<<<<<< HEAD
      throttle: -((y - CTRL_STAT.initialYOffset) / (window.innerHeight / 4)).toFixed(3),
      steering: Number(((x / (shapeHeight / Math.sqrt(3))).toFixed(3))),
      button_b: 1,
=======
      throttle: -(y).toFixed(3),
      steering: Number((user_touch_X / (shapeHeight / Math.sqrt(3))).toFixed(3)),
      mobileInferenceState: getInferenceState,
>>>>>>> 9237fb15
    };
}

/**
 * Handles the movement of the dot within specified triangle boundaries.
 * @param {number} touchX - X position of the touch.
 * @param {number} touchY - Y position of the touch.
 * @param {*} getInferenceState - Function to get the current inference state.
 */
function handleDotMove(touchX, touchY, getInferenceState) {
  // Determine the triangle and its vertical boundaries based on the selection.
  const isTopTriangle = CTRL_STAT.selectedTriangle === 'top';
  const triangle = isTopTriangle ? topTriangle : bottomTriangle;
  const midScreen = window.innerHeight / 2;

  // Calculate minY and maxY based on the mode.
  let minY, maxY;
  if (getInferenceState === "auto") {
    // For auto mode, use midScreen as reference for triangle positioning.
    minY = isTopTriangle ? midScreen - triangle.height : midScreen;
    maxY = isTopTriangle ? midScreen : midScreen + triangle.height;
  } else {
    // For non-auto mode, use CTRL_STAT.midScreen as reference to allow for dynamic triangle positioning.
    minY = isTopTriangle ? CTRL_STAT.midScreen - triangle.height : CTRL_STAT.midScreen;
    maxY = isTopTriangle ? CTRL_STAT.midScreen : CTRL_STAT.midScreen + triangle.height;
  }

  // Constrain the Y position within the triangle's boundaries.
  let y = Math.max(minY, Math.min(touchY, maxY));

  // Calculate the relative Y position within the triangle to determine horizontal movement limit.
  let relativeY = (y - (getInferenceState === "auto" ? midScreen : CTRL_STAT.midScreen)) / triangle.height;
  let maxXDeviation = Math.abs(relativeY) * (triangle.baseWidth / 2);

  // Constrain the X position within the calculated horizontal movement limit for both modes.
  let xOfDot = Math.max(Math.min(touchX, window.innerWidth / 2 + maxXDeviation), window.innerWidth / 2 - maxXDeviation);
  // // Log for debugging (optional).
  // console.log('MinY:', minY, 'MaxY:', maxY, 'RelativeY:', relativeY, 'MaxXDeviation:', maxXDeviation, 'XOfDot:', xOfDot);

  // Update the dot's position.
  CTRL_STAT.cursorFollowingDot.setPosition(xOfDot, y);

  // Execute the following only when not in auto mode.
  if (getInferenceState !== "auto") {
    let relative_x = deltaCoordinatesFromTip(touchX);
    SetStatistics(relative_x, touchY, relativeY, getInferenceState);
  }
}

/**
 * Second way to limit the user's interactions, to be only inside the two triangles (first one is the if condition in handleTriangleMove() to limit the borders of the triangles)
 * @param {number} x the x-value for the position of touch
 * @param {number} y The y-value for the position of touch
 * @returns If the touch was in any of the two triangles, or even out
 */
function detectTriangle(x, y) {
  //Lots of spread syntax/ destructuring for the values of vertices in triangles
  if (pointInsideTriangle(x, y, ...topTriangle.vertices[0], ...topTriangle.vertices[1], ...topTriangle.vertices[2])) {
    CTRL_STAT.detectedTriangle = 'top';
  } else if (pointInsideTriangle(x, y, ...bottomTriangle.vertices[0], ...bottomTriangle.vertices[1], ...bottomTriangle.vertices[2])) {
    CTRL_STAT.detectedTriangle = 'bottom';
  } else {
    CTRL_STAT.detectedTriangle = 'none';
  }
  CTRL_STAT.selectedTriangle = CTRL_STAT.detectedTriangle;
}

/**
 * limit the triangles not to go outside the borders of the screen
 * @param {number} y Y-coord where the user's input is 
 */
function handleTriangleMove(y, inferenceToggleButton) {
  const midScreen = window.innerHeight / 2;
  let yOffset = y - midScreen;

  const maxOffset = midScreen + topTriangle.height; // Maximum offset for the top triangle
  const minOffset = midScreen + bottomTriangle.height; // Minimum offset for the bottom triangle

  // Clamping the yOffset value to stop the triangles from crossing the screen's border
  if (yOffset > 0) {
    yOffset = Math.min(yOffset, minOffset - midScreen);
  } else {
    yOffset = Math.max(yOffset, -(maxOffset - midScreen));
  }

  let INFState = inferenceToggleButton.getInferenceState
  //cannot move it while on training mode
  if (INFState == "auto") {
    inferenceToggleButton.handleSpeedControl(CTRL_STAT.selectedTriangle)
    //you should be able to move it while on training mode
  } else if (INFState == "train") {
    redraw(CTRL_STAT.selectedTriangle, yOffset, true);
  } else if (CTRL_STAT.detectedTriangle === 'top' && INFState != "true") {
    document.getElementById('toggle_button_container').style.display = 'none';
    drawTopTriangle_BottomRectangle(yOffset);
  }
  else if (CTRL_STAT.detectedTriangle === 'bottom' && INFState != "true") {
    document.getElementById('toggle_button_container').style.display = 'none';
    drawBottomTriangle_TopRectangle(yOffset);
  }
}

/**
 * Function to add a temporary key-value pair to the sent command through mobile controller socket
 * @param {string} key 
 * @param {string} value 
 */
function addKeyToSentCommand(key, value) {
  CTRL_STAT.throttleSteeringJson[key + "_temp"] = value;

}

function sendJSONCommand() {
  if (CTRL_STAT.websocket && CTRL_STAT.websocket.readyState === WebSocket.OPEN) {
    // Create a copy of the data to send, removing '_temp' from temporary keys
    const dataToSend = {};
    for (const key in CTRL_STAT.throttleSteeringJson) {
      if (key.endsWith('_temp')) {
        const originalKey = key.slice(0, -5); // Remove last 5 characters ('_temp')
        dataToSend[originalKey] = CTRL_STAT.throttleSteeringJson[key];
      } else {
        dataToSend[key] = CTRL_STAT.throttleSteeringJson[key];
      }
    }

    CTRL_STAT.websocket.send(JSON.stringify(dataToSend));
    CTRL_STAT.isWebSocketOpen = true;

    Object.keys(CTRL_STAT.throttleSteeringJson).forEach(key => {
      if (key.endsWith('_temp')) {
        delete CTRL_STAT.throttleSteeringJson[key];
      }
    });

  } else {
    if (CTRL_STAT.isWebSocketOpen) {
      console.error('WebSocket is not open. Unable to send data.');
      CTRL_STAT.isWebSocketOpen = false;
    }
  }

  setTimeout(sendJSONCommand, 100);
}

// Add event listeners to input boxes
MotorDataInput.SCALEINPUT.addEventListener('input', function () {
  MotorDataInput.updateConfirmButton();
});

// Add event listeners to input boxes
MotorDataInput.OFFSETINPUT.addEventListener('input', function () {
  MotorDataInput.updateConfirmButton();
});

// Add event listener to confirm button
MotorDataInput.CONFIRMBUTTON.addEventListener('click', function () {
  // Create an array to store non-empty key-value pairs
  let scaleOffsetData = [];

  // Check and add non-empty scaleValue
  if (MotorDataInput.SCALEINPUT.value !== "")
    scaleOffsetData.push(["ras.driver.motor.scale", MotorDataInput.SCALEINPUT.value]);

  // Check and add non-empty offsetValue
  if (MotorDataInput.OFFSETINPUT.value !== "")
    scaleOffsetData.push(["ras.driver.steering.offset", MotorDataInput.OFFSETINPUT.value]);

  // Create the data object that will be sent to the backend via POST
  let data = { "vehicle": scaleOffsetData };

  console.log('Data to send:', data);

  // Make POST request to the backend endpoint
  fetch('/teleop/user/options', {
    method: 'POST',
    headers: {
      'Content-Type': 'application/json'
    },
    body: JSON.stringify(data)
  })
    .then(response => {
      if (response.ok) {
        console.log('Data sent successfully.');

        // Showing the confirmation text and then hiding it after 3 seconds
        MotorDataInput.CONFIRM_CHANGE_TEXT.classList.remove('hidden');
        setTimeout(() => {
          MotorDataInput.CONFIRM_CHANGE_TEXT.classList.add('hidden');
        }, 3000);

      }

      else
        console.error('Failed to send data.');
    })
    .catch(error => {
      console.error('Error:', error);
    });
});

export {
  pointInsideTriangle, deltaCoordinatesFromTip, handleDotMove,
  detectTriangle, handleTriangleMove, initializeWS, sendJSONCommand, addKeyToSentCommand
};<|MERGE_RESOLUTION|>--- conflicted
+++ resolved
@@ -6,10 +6,6 @@
 
 function initializeWS() {
   let WSprotocol = document.location.protocol === 'https:' ? 'wss://' : 'ws://';
-<<<<<<< HEAD
-  // let WSurl = `${WSprotocol}192.168.7.100:${document.location.port}/ws/send_mobile_controller_commands`;
-=======
->>>>>>> 9237fb15
   let WSurl = `${WSprotocol}${document.location.hostname}:${document.location.port}/ws/send_mobile_controller_commands`;
   CTRL_STAT.websocket = new WebSocket(WSurl);
 
@@ -107,15 +103,9 @@
   // In any other case, we produce commands normally
   else
     CTRL_STAT.throttleSteeringJson = {
-<<<<<<< HEAD
-      throttle: -((y - CTRL_STAT.initialYOffset) / (window.innerHeight / 4)).toFixed(3),
-      steering: Number(((x / (shapeHeight / Math.sqrt(3))).toFixed(3))),
-      button_b: 1,
-=======
       throttle: -(y).toFixed(3),
       steering: Number((user_touch_X / (shapeHeight / Math.sqrt(3))).toFixed(3)),
       mobileInferenceState: getInferenceState,
->>>>>>> 9237fb15
     };
 }
 
