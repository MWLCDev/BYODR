
import { topTriangle, bottomTriangle } from "./mobileController_b_shape_triangle.js"
import CTRL_STAT from './mobileController_z_state.js';
import { drawTopTriangle_BottomRectangle, drawBottomTriangle_TopRectangle, redraw } from './mobileController_d_pixi.js';
import { MotorDataInput } from "./mobileController_e_scale_offset_input.js";

function initializeWS() {
  let WSprotocol = document.location.protocol === 'https:' ? 'wss://' : 'ws://';
  let WSurl = `${WSprotocol}${document.location.hostname}:${document.location.port}/ws/send_mobile_controller_commands`;
  CTRL_STAT.websocket = new WebSocket(WSurl);

  CTRL_STAT.websocket.onopen = function (event) {
    console.log('Mobile controller (WS) connection opened');
    addKeyToSentCommand("button_b", 1)
    CTRL_STAT.stateErrors = ""
    CTRL_STAT.isWebSocketOpen = true;
  };

  // Check the respond from the endpoint. If the user is operator or viewer 
  // if it is a viewer, then refresh
  CTRL_STAT.websocket.onmessage = function (event) {
    let parsedData = JSON.parse(event.data); // The received data is in string, so I need to convert to JSON 
    if (parsedData["control"] == "operator") {
      //Place holder until implementation with multi segment is over
    } else if (parsedData["control"] == "viewer") {
      CTRL_STAT.stateErrors = "controlError"
      redraw(undefined, undefined, true)
    }
  };

  CTRL_STAT.websocket.onerror = function (error) {
    console.log('WebSocket Error:', error);
  };

  CTRL_STAT.websocket.onclose = function (event) {
    console.log('Mobile controller (WS) connection closed');
    CTRL_STAT.stateErrors = "connectionError"
    redraw(undefined, undefined, true)
    CTRL_STAT.isWebSocketOpen = false; // Reset the flag when WebSocket is closed
  };
  console.log('Created Mobile controller (WS)');
}

/**
 * Check if a point is inside a triangle using barycentric
 * @param {number} px Point's x-coord
 * @param {number} py Point's Y-coord
 * @param {number} ax Triangle's 1st edge x-coord
 * @param {number} ay Triangle's 1st edge y-coord
 * @param {number} bx Triangle's 2nd edge x-coord
 * @param {number} by Triangle's 2nd edge y-coord
 * @param {number} cx Triangle's 3rd edge x-coord
 * @param {number} cy Triangle's 3rd edge y-coord
 * @returns 
 */
function pointInsideTriangle(px, py, ax, ay, bx, by, cx, cy) {
  // Compute vectors
  const v0 = [cx - ax, cy - ay];
  const v1 = [bx - ax, by - ay];
  const v2 = [px - ax, py - ay];

  // Compute dot products
  const dot00 = v0[0] * v0[0] + v0[1] * v0[1];
  const dot01 = v0[0] * v1[0] + v0[1] * v1[1];
  const dot02 = v0[0] * v2[0] + v0[1] * v2[1];
  const dot11 = v1[0] * v1[0] + v1[1] * v1[1];
  const dot12 = v1[0] * v2[0] + v1[1] * v2[1];

  // Compute barycentric coordinates
  const invDenom = 1 / (dot00 * dot11 - dot01 * dot01);
  const u = (dot11 * dot02 - dot01 * dot12) * invDenom;
  const v = (dot00 * dot12 - dot01 * dot02) * invDenom;

  // Check if the point is inside the triangle
  return u >= 0 && v >= 0 && u + v < 1;
}

/**
 * Calculate and set differences in y coordinate relative to the screen's center,
 * effectively determining the position and movement of the control dot relative to the triangle tip.
 * @param {number} user_touch_X - X position of the user's touch input.
 */
function deltaCoordinatesFromTip(user_touch_X) {
  let relativeX = user_touch_X - window.innerWidth / 2;
  return relativeX
}


function SetStatistics(user_touch_X, user_touch_Y, y, getInferenceState) {
  let shapeHeight = window.innerHeight / 4; //It is the same value as in updateDimensions()=> this.height
  const isTopTriangle = CTRL_STAT.selectedTriangle === 'top'; // Checking if the top triangle is in use
  const isTouchBelowCenter = user_touch_Y >= window.innerHeight / 2; // Checking if the finger of the user is below the center line of the screen

  // Stopping the robot urgently depending on where the finger of the user is. We stop in these cases:
  // top triangle in use AND finger below the center
  // OR
  // bottom triangle in use AND finger above the center
  // In this case will immediately stop
  if (isTopTriangle === isTouchBelowCenter)
    // Removing the throttle key in the JSON, since the robot will only forward commands if they have the 'throttle' key inside
    CTRL_STAT.throttleSteeringJson = {};

  // In any other case, we produce commands normally
  else
    CTRL_STAT.throttleSteeringJson = {
      throttle: -(y).toFixed(3),
      steering: Number((user_touch_X / (shapeHeight / Math.sqrt(3))).toFixed(3)),
      mobileInferenceState: getInferenceState,
    };
}

/**
 * Handles the movement of the dot within specified triangle boundaries.
 * @param {number} touchX - X position of the touch.
 * @param {number} touchY - Y position of the touch.
 * @param {*} getInferenceState - Function to get the current inference state.
 */
<<<<<<< HEAD
function handleDotMove(touchX, touchY, getInferenceState) {
  // Determine the triangle and its vertical boundaries based on the selection.
  const isTopTriangle = CTRL_STAT.selectedTriangle === 'top';
  const triangle = isTopTriangle ? topTriangle : bottomTriangle;
  const midScreen = window.innerHeight / 2;

  // Calculate minY and maxY based on the mode.
  let minY, maxY;
  if (getInferenceState === "auto") {
    // For auto mode, use midScreen as reference for triangle positioning.
    minY = isTopTriangle ? midScreen - triangle.height : midScreen;
    maxY = isTopTriangle ? midScreen : midScreen + triangle.height;
  } else {
    // For non-auto mode, use CTRL_STAT.midScreen as reference to allow for dynamic triangle positioning.
    minY = isTopTriangle ? CTRL_STAT.midScreen - triangle.height : CTRL_STAT.midScreen;
    maxY = isTopTriangle ? CTRL_STAT.midScreen : CTRL_STAT.midScreen + triangle.height;
  }

  // Constrain the Y position within the triangle's boundaries.
  let y = Math.max(minY, Math.min(touchY, maxY));

  // Calculate the relative Y position within the triangle to determine horizontal movement limit.
  let relativeY = (y - (getInferenceState === "auto" ? midScreen : CTRL_STAT.midScreen)) / triangle.height;
  let maxXDeviation = Math.abs(relativeY) * (triangle.baseWidth / 2);

  // Constrain the X position within the calculated horizontal movement limit for both modes.
  let xOfDot = Math.max(Math.min(touchX, window.innerWidth / 2 + maxXDeviation), window.innerWidth / 2 - maxXDeviation);
  // // Log for debugging (optional).
  // console.log('MinY:', minY, 'MaxY:', maxY, 'RelativeY:', relativeY, 'MaxXDeviation:', maxXDeviation, 'XOfDot:', xOfDot);

  // Update the dot's position.
  CTRL_STAT.cursorFollowingDot.setPosition(xOfDot, y);

  // Execute the following only when not in auto mode.
  if (getInferenceState !== "auto") {
    let relative_x = deltaCoordinatesFromTip(touchX);
    SetStatistics(relative_x, touchY, relativeY, getInferenceState);
  }
=======
function handleDotMove(touchX, touchY) {
  let minY, maxY, triangle;
  let deadZoneSlider = document.getElementById('deadZoneWidth');
  let deadZoneWidth = window.innerWidth * parseFloat(deadZoneSlider.value);
  if (CTRL_STAT.selectedTriangle === 'top') {
    minY = CTRL_STAT.midScreen - topTriangle.height;
    maxY = CTRL_STAT.midScreen;
    triangle = topTriangle;
  } else if (CTRL_STAT.selectedTriangle === 'bottom') {
    minY = CTRL_STAT.midScreen;
    maxY = CTRL_STAT.midScreen + bottomTriangle.height;
    triangle = bottomTriangle;
  }
  let triangleMidX = triangle.baseWidth / 2;
  let y = Math.max(minY, Math.min(touchY, maxY));

  let deadZoneMinX = (window.innerWidth / 2) - (deadZoneWidth / 2);
  let deadZoneMaxX = (window.innerWidth / 2) + (deadZoneWidth / 2);

  // Check if the touch is within the dead zone width
  let inDeadZone = touchX >= deadZoneMinX && touchX <= deadZoneMaxX;

  let x = touchX; // default x position is where the user touched
  let xOfDot = touchX; // For visual representation, xOfDot will start at the touch point

  if (inDeadZone) {
    // If in the dead zone, lock x to the horizontal center of the screen for movement
    x = window.innerWidth / 2;
    xOfDot = x;
  } else {
    // Only allow horizontal movement if outside the dead zone
    const relativeY = (y - CTRL_STAT.midScreen) / triangle.height;
    const maxXDeviation = Math.abs(relativeY) * triangleMidX;
    x = Math.max(Math.min(touchX, window.innerWidth / 2 + maxXDeviation), window.innerWidth / 2 - maxXDeviation);
    xOfDot = Math.max(Math.min(touchX, window.innerWidth / 2 + maxXDeviation), window.innerWidth / 2 - maxXDeviation);
  }

  CTRL_STAT.cursorFollowingDot.setPosition(xOfDot, y);
  deltaCoordinatesFromTip(x, y, CTRL_STAT.selectedTriangle, touchY);
>>>>>>> d6ea1bde
}


/**
 * Second way to limit the user's interactions, to be only inside the two triangles (first one is the if condition in handleTriangleMove() to limit the borders of the triangles)
 * @param {number} x the x-value for the position of touch
 * @param {number} y The y-value for the position of touch
 * @returns If the touch was in any of the two triangles, or even out
 */
function detectTriangle(x, y) {
  //Lots of spread syntax/ destructuring for the values of vertices in triangles
  if (pointInsideTriangle(x, y, ...topTriangle.vertices[0], ...topTriangle.vertices[1], ...topTriangle.vertices[2])) {
    CTRL_STAT.detectedTriangle = 'top';
  } else if (pointInsideTriangle(x, y, ...bottomTriangle.vertices[0], ...bottomTriangle.vertices[1], ...bottomTriangle.vertices[2])) {
    CTRL_STAT.detectedTriangle = 'bottom';
  } else {
    CTRL_STAT.detectedTriangle = 'none';
  }
  CTRL_STAT.selectedTriangle = CTRL_STAT.detectedTriangle;
}

/**
 * limit the triangles not to go outside the borders of the screen
 * @param {number} y Y-coord where the user's input is 
 */
function handleTriangleMove(y, inferenceToggleButton) {
  const midScreen = window.innerHeight / 2;
  let yOffset = y - midScreen;

  const maxOffset = midScreen + topTriangle.height; // Maximum offset for the top triangle
  const minOffset = midScreen + bottomTriangle.height; // Minimum offset for the bottom triangle

  // Clamping the yOffset value to stop the triangles from crossing the screen's border
  if (yOffset > 0) {
    yOffset = Math.min(yOffset, minOffset - midScreen);
  } else {
    yOffset = Math.max(yOffset, -(maxOffset - midScreen));
  }

  let INFState = inferenceToggleButton.getInferenceState
  //cannot move it while on training mode
  if (INFState == "auto") {
    inferenceToggleButton.handleSpeedControl(CTRL_STAT.selectedTriangle)
    //you should be able to move it while on training mode
  } else if (INFState == "train") {
    redraw(CTRL_STAT.selectedTriangle, yOffset, true);
  } else if (CTRL_STAT.detectedTriangle === 'top' && INFState != "true") {
    document.getElementById('toggle_button_container').style.display = 'none';
    drawTopTriangle_BottomRectangle(yOffset);
  }
  else if (CTRL_STAT.detectedTriangle === 'bottom' && INFState != "true") {
    document.getElementById('toggle_button_container').style.display = 'none';
    drawBottomTriangle_TopRectangle(yOffset);
  }
}

/**
 * Function to add a temporary key-value pair to the sent command through mobile controller socket
 * @param {string} key 
 * @param {string} value 
 */
function addKeyToSentCommand(key, value) {
  CTRL_STAT.throttleSteeringJson[key + "_temp"] = value;

}

function sendJSONCommand() {
  if (CTRL_STAT.websocket && CTRL_STAT.websocket.readyState === WebSocket.OPEN) {
    // Create a copy of the data to send, removing '_temp' from temporary keys
    const dataToSend = {};
    for (const key in CTRL_STAT.throttleSteeringJson) {
      if (key.endsWith('_temp')) {
        const originalKey = key.slice(0, -5); // Remove last 5 characters ('_temp')
        dataToSend[originalKey] = CTRL_STAT.throttleSteeringJson[key];
      } else {
        dataToSend[key] = CTRL_STAT.throttleSteeringJson[key];
      }
    }

    CTRL_STAT.websocket.send(JSON.stringify(dataToSend));
    CTRL_STAT.isWebSocketOpen = true;

    Object.keys(CTRL_STAT.throttleSteeringJson).forEach(key => {
      if (key.endsWith('_temp')) {
        delete CTRL_STAT.throttleSteeringJson[key];
      }
    });

  } else {
    if (CTRL_STAT.isWebSocketOpen) {
      console.error('WebSocket is not open. Unable to send data.');
      CTRL_STAT.isWebSocketOpen = false;
    }
  }

  setTimeout(sendJSONCommand, 100);
}

// Add event listeners to input boxes
MotorDataInput.SCALEINPUT.addEventListener('input', function () {
  MotorDataInput.updateConfirmButton();
});

// Add event listeners to input boxes
MotorDataInput.OFFSETINPUT.addEventListener('input', function () {
  MotorDataInput.updateConfirmButton();
});

// Add event listener to confirm button
MotorDataInput.CONFIRMBUTTON.addEventListener('click', function () {
  // Create an array to store non-empty key-value pairs
  let scaleOffsetData = [];

  // Check and add non-empty scaleValue
  if (MotorDataInput.SCALEINPUT.value !== "")
    scaleOffsetData.push(["ras.driver.motor.scale", MotorDataInput.SCALEINPUT.value]);

  // Check and add non-empty offsetValue
  if (MotorDataInput.OFFSETINPUT.value !== "")
    scaleOffsetData.push(["ras.driver.steering.offset", MotorDataInput.OFFSETINPUT.value]);

  // Create the data object that will be sent to the backend via POST
  let data = { "vehicle": scaleOffsetData };

  console.log('Data to send:', data);

  // Make POST request to the backend endpoint
  fetch('/teleop/user/options', {
    method: 'POST',
    headers: {
      'Content-Type': 'application/json'
    },
    body: JSON.stringify(data)
  })
    .then(response => {
      if (response.ok) {
        console.log('Data sent successfully.');

        // Showing the confirmation text and then hiding it after 3 seconds
        MotorDataInput.CONFIRM_CHANGE_TEXT.classList.remove('hidden');
        setTimeout(() => {
          MotorDataInput.CONFIRM_CHANGE_TEXT.classList.add('hidden');
        }, 3000);

      }

      else
        console.error('Failed to send data.');
    })
    .catch(error => {
      console.error('Error:', error);
    });
});

export {
  pointInsideTriangle, deltaCoordinatesFromTip, handleDotMove,
  detectTriangle, handleTriangleMove, initializeWS, sendJSONCommand, addKeyToSentCommand
};<|MERGE_RESOLUTION|>--- conflicted
+++ resolved
@@ -108,14 +108,22 @@
       mobileInferenceState: getInferenceState,
     };
 }
-
+// Save dead zone width to local storage
+function saveDeadZoneWidth(value) {
+  localStorage.setItem('deadZoneWidth', value);
+}
+
+// Retrieve dead zone width from local storage
+function getSavedDeadZoneWidth() {
+  // If there's a saved value in local storage, use it; otherwise default to 0.1
+  return localStorage.getItem('deadZoneWidth') || '0.1';
+}
 /**
  * Handles the movement of the dot within specified triangle boundaries.
  * @param {number} touchX - X position of the touch.
  * @param {number} touchY - Y position of the touch.
  * @param {*} getInferenceState - Function to get the current inference state.
  */
-<<<<<<< HEAD
 function handleDotMove(touchX, touchY, getInferenceState) {
   // Determine the triangle and its vertical boundaries based on the selection.
   const isTopTriangle = CTRL_STAT.selectedTriangle === 'top';
@@ -125,11 +133,9 @@
   // Calculate minY and maxY based on the mode.
   let minY, maxY;
   if (getInferenceState === "auto") {
-    // For auto mode, use midScreen as reference for triangle positioning.
     minY = isTopTriangle ? midScreen - triangle.height : midScreen;
     maxY = isTopTriangle ? midScreen : midScreen + triangle.height;
   } else {
-    // For non-auto mode, use CTRL_STAT.midScreen as reference to allow for dynamic triangle positioning.
     minY = isTopTriangle ? CTRL_STAT.midScreen - triangle.height : CTRL_STAT.midScreen;
     maxY = isTopTriangle ? CTRL_STAT.midScreen : CTRL_STAT.midScreen + triangle.height;
   }
@@ -137,64 +143,39 @@
   // Constrain the Y position within the triangle's boundaries.
   let y = Math.max(minY, Math.min(touchY, maxY));
 
-  // Calculate the relative Y position within the triangle to determine horizontal movement limit.
+  // Calculate the relative Y position within the triangle.
+  // This is initialized here to ensure it has a value in all code paths.
   let relativeY = (y - (getInferenceState === "auto" ? midScreen : CTRL_STAT.midScreen)) / triangle.height;
-  let maxXDeviation = Math.abs(relativeY) * (triangle.baseWidth / 2);
-
-  // Constrain the X position within the calculated horizontal movement limit for both modes.
-  let xOfDot = Math.max(Math.min(touchX, window.innerWidth / 2 + maxXDeviation), window.innerWidth / 2 - maxXDeviation);
-  // // Log for debugging (optional).
-  // console.log('MinY:', minY, 'MaxY:', maxY, 'RelativeY:', relativeY, 'MaxXDeviation:', maxXDeviation, 'XOfDot:', xOfDot);
+
+  let deadZoneSlider = document.getElementById('deadZoneWidth');
+  let savedDeadZoneWidth = getSavedDeadZoneWidth();
+  deadZoneSlider.value = savedDeadZoneWidth; // Set the slider to the saved value
+  let deadZoneWidth = window.innerWidth * parseFloat(savedDeadZoneWidth);
+
+  let deadZoneMinX = (window.innerWidth / 2) - (deadZoneWidth / 2);
+  let deadZoneMaxX = (window.innerWidth / 2) + (deadZoneWidth / 2);
+  let inDeadZone = touchX >= deadZoneMinX && touchX <= deadZoneMaxX;
+
+  // Modify the logic to handle the X position considering the dead zone
+  let xOfDot; // For visual representation, initialize xOfDot
+
+  if (inDeadZone) {
+    xOfDot = window.innerWidth / 2;
+    // Optionally adjust relativeY if needed when in dead zone
+    relativeY = (y - CTRL_STAT.midScreen) / triangle.height; // Default value when in dead zone, adjust as necessary
+  } else {
+    let maxXDeviation = Math.abs(relativeY) * (triangle.baseWidth / 2);
+    xOfDot = Math.max(Math.min(touchX, window.innerWidth / 2 + maxXDeviation), window.innerWidth / 2 - maxXDeviation);
+  }
 
   // Update the dot's position.
   CTRL_STAT.cursorFollowingDot.setPosition(xOfDot, y);
 
   // Execute the following only when not in auto mode.
   if (getInferenceState !== "auto") {
-    let relative_x = deltaCoordinatesFromTip(touchX);
-    SetStatistics(relative_x, touchY, relativeY, getInferenceState);
-  }
-=======
-function handleDotMove(touchX, touchY) {
-  let minY, maxY, triangle;
-  let deadZoneSlider = document.getElementById('deadZoneWidth');
-  let deadZoneWidth = window.innerWidth * parseFloat(deadZoneSlider.value);
-  if (CTRL_STAT.selectedTriangle === 'top') {
-    minY = CTRL_STAT.midScreen - topTriangle.height;
-    maxY = CTRL_STAT.midScreen;
-    triangle = topTriangle;
-  } else if (CTRL_STAT.selectedTriangle === 'bottom') {
-    minY = CTRL_STAT.midScreen;
-    maxY = CTRL_STAT.midScreen + bottomTriangle.height;
-    triangle = bottomTriangle;
-  }
-  let triangleMidX = triangle.baseWidth / 2;
-  let y = Math.max(minY, Math.min(touchY, maxY));
-
-  let deadZoneMinX = (window.innerWidth / 2) - (deadZoneWidth / 2);
-  let deadZoneMaxX = (window.innerWidth / 2) + (deadZoneWidth / 2);
-
-  // Check if the touch is within the dead zone width
-  let inDeadZone = touchX >= deadZoneMinX && touchX <= deadZoneMaxX;
-
-  let x = touchX; // default x position is where the user touched
-  let xOfDot = touchX; // For visual representation, xOfDot will start at the touch point
-
-  if (inDeadZone) {
-    // If in the dead zone, lock x to the horizontal center of the screen for movement
-    x = window.innerWidth / 2;
-    xOfDot = x;
-  } else {
-    // Only allow horizontal movement if outside the dead zone
-    const relativeY = (y - CTRL_STAT.midScreen) / triangle.height;
-    const maxXDeviation = Math.abs(relativeY) * triangleMidX;
-    x = Math.max(Math.min(touchX, window.innerWidth / 2 + maxXDeviation), window.innerWidth / 2 - maxXDeviation);
-    xOfDot = Math.max(Math.min(touchX, window.innerWidth / 2 + maxXDeviation), window.innerWidth / 2 - maxXDeviation);
-  }
-
-  CTRL_STAT.cursorFollowingDot.setPosition(xOfDot, y);
-  deltaCoordinatesFromTip(x, y, CTRL_STAT.selectedTriangle, touchY);
->>>>>>> d6ea1bde
+    let relative_x = deltaCoordinatesFromTip(touchX); 
+    SetStatistics(relative_x, touchY, relativeY, getInferenceState); 
+  }
 }
 
 
@@ -351,5 +332,5 @@
 
 export {
   pointInsideTriangle, deltaCoordinatesFromTip, handleDotMove,
-  detectTriangle, handleTriangleMove, initializeWS, sendJSONCommand, addKeyToSentCommand
+  detectTriangle, handleTriangleMove, initializeWS, sendJSONCommand, addKeyToSentCommand, getSavedDeadZoneWidth, saveDeadZoneWidth
 };