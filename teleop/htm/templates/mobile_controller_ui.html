<!DOCTYPE html>
<html lang="en">
	<head>
		<meta charset="UTF-8" />
		<meta name="viewport" content="width=device-width, initial-scale=1.0" />
		<link rel="stylesheet" type="text/css" href="../static/CSS/mobileController.css" />
		<link rel="shortcut icon" href="#" />
		<title>Mobile controller</title>
	</head>

<<<<<<< HEAD
	<body>
		<div id="mobile-controller-top-input-container">
			<div id="dead-zone-container">
				<label for="deadZoneWidth">Dead Zone Width:</label>
				<input type="range" id="deadZoneWidth" name="deadZoneWidth" min="0" max="0.5" step="0.01" value="0.1" />
			</div>
		</div>
=======
<head>
  <meta charset="UTF-8" />
  <meta name="viewport" content="width=device-width, initial-scale=1.0" />
  <link rel="stylesheet" type="text/css" href="../static/CSS/mobileController.css">
  <link rel="shortcut icon" href="#" />
  <title>Mobile controller</title>
</head>

<body>
  <button id="confidenceToggleButton">Start overview confidence</button>
  <script src="../static/external/pixi-v7.3.0-rc.2.min.js"></script>
  <script type="module" src="../static/JS/mobileController/mobileController_a_app.js"></script>
</body>
>>>>>>> 119b812e

		<div id="mobile-controller-bottom-input-container">
			<!-- Place holder for toggle buttons related to other service -->
		</div>
		<script src="../static/external/pixi-v7.3.0-rc.2.min.js"></script>
		<script type="module" src="../static/JS/mobileController/mobileController_a_app.js"></script>
	</body>
</html><|MERGE_RESOLUTION|>--- conflicted
+++ resolved
@@ -8,7 +8,6 @@
 		<title>Mobile controller</title>
 	</head>
 
-<<<<<<< HEAD
 	<body>
 		<div id="mobile-controller-top-input-container">
 			<div id="dead-zone-container">
@@ -16,25 +15,11 @@
 				<input type="range" id="deadZoneWidth" name="deadZoneWidth" min="0" max="0.5" step="0.01" value="0.1" />
 			</div>
 		</div>
-=======
-<head>
-  <meta charset="UTF-8" />
-  <meta name="viewport" content="width=device-width, initial-scale=1.0" />
-  <link rel="stylesheet" type="text/css" href="../static/CSS/mobileController.css">
-  <link rel="shortcut icon" href="#" />
-  <title>Mobile controller</title>
-</head>
-
-<body>
-  <button id="confidenceToggleButton">Start overview confidence</button>
-  <script src="../static/external/pixi-v7.3.0-rc.2.min.js"></script>
-  <script type="module" src="../static/JS/mobileController/mobileController_a_app.js"></script>
-</body>
->>>>>>> 119b812e
 
 		<div id="mobile-controller-bottom-input-container">
 			<!-- Place holder for toggle buttons related to other service -->
 		</div>
+  <button id="confidenceToggleButton">Start overview confidence</button>
 		<script src="../static/external/pixi-v7.3.0-rc.2.min.js"></script>
 		<script type="module" src="../static/JS/mobileController/mobileController_a_app.js"></script>
 	</body>
