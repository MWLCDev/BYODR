<!DOCTYPE html>
<html lang="en">
<head>
  <meta charset="UTF-8" />
  <meta name="viewport" content="width=device-width, initial-scale=1.0" />
  <link rel="shortcut icon" href="#" />
  <title>Mobile controller</title>
  
  <!-- Link to external CSS file -->
  <link rel="stylesheet" href="../static/CSS/mobileController.css" />
</head>

<body>
<<<<<<< HEAD
  <button id="confidenceToggleButton">Start overview confidence</button>
  <button id="toggleButton">Start Following</button>
  <script src="../static/external/pixi-v7.3.0-rc.2.min.js"></script>
  <script type="module" src="../static/JS/mobileController/mobileController_a_app.js"></script>
</body>
=======
  <div class="mobile_view_container">
    <!-- Input container -->
    <div class="mobile-controller-motor-settings-container">

      <!-- Scale input container -->
      <div class="scale-offset-input-containers">
        <label for="scale_input_box_ID">Max km/h:</label>
        <div class="scale-offset-input-box-containers">
          <input id="scale_input_box_ID" class="scale-offset-input-box">
          <span class="scale-offset-input-box-text">Between 1,10</span>
        </div>
      </div>
>>>>>>> 91f943c2

      <!-- Offset input container -->
      <div class="scale-offset-input-containers">
        <label for="offset_input_box_ID">Steering offset:</label>
        <div class="scale-offset-input-box-containers">
          <input id="offset_input_box_ID" class="scale-offset-input-box">
          <span class="scale-offset-input-box-text">Between -2,2</span>
        </div>
      </div>

      <!-- Button container -->
      <div class="scale-offset-confirm-button-containers">
        <button id="scale_offset_confirm_button_ID" class="confirm-button" disabled>Confirm</button>
        <span class="scale-offset-confirm-text hidden">Applied changes.</span>
      </div>

    </div>
    
    <!-- JavaScript file for handling user interaction -->
    <script src="../static/external/pixi-v7.3.0-rc.2.min.js"></script>
    <script type="module" src="../static/JS/mobileController/mobileController_a_app.js"></script>
  </div>
</body>
</html><|MERGE_RESOLUTION|>--- conflicted
+++ resolved
@@ -11,13 +11,6 @@
 </head>
 
 <body>
-<<<<<<< HEAD
-  <button id="confidenceToggleButton">Start overview confidence</button>
-  <button id="toggleButton">Start Following</button>
-  <script src="../static/external/pixi-v7.3.0-rc.2.min.js"></script>
-  <script type="module" src="../static/JS/mobileController/mobileController_a_app.js"></script>
-</body>
-=======
   <div class="mobile_view_container">
     <!-- Input container -->
     <div class="mobile-controller-motor-settings-container">
@@ -30,7 +23,6 @@
           <span class="scale-offset-input-box-text">Between 1,10</span>
         </div>
       </div>
->>>>>>> 91f943c2
 
       <!-- Offset input container -->
       <div class="scale-offset-input-containers">
@@ -53,5 +45,9 @@
     <script src="../static/external/pixi-v7.3.0-rc.2.min.js"></script>
     <script type="module" src="../static/JS/mobileController/mobileController_a_app.js"></script>
   </div>
+  <button id="confidenceToggleButton">Start overview confidence</button>
+  <button id="toggleButton">Start Following</button>
+  <script src="../static/external/pixi-v7.3.0-rc.2.min.js"></script>
+  <script type="module" src="../static/JS/mobileController/mobileController_a_app.js"></script>
 </body>
 </html>